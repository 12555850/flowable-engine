/* Licensed under the Apache License, Version 2.0 (the "License");
 * you may not use this file except in compliance with the License.
 * You may obtain a copy of the License at
 * 
 *      http://www.apache.org/licenses/LICENSE-2.0
 * 
 * Unless required by applicable law or agreed to in writing, software
 * distributed under the License is distributed on an "AS IS" BASIS,
 * WITHOUT WARRANTIES OR CONDITIONS OF ANY KIND, either express or implied.
 * See the License for the specific language governing permissions and
 * limitations under the License.
 */
package org.activiti.editor.language.json.converter;

import java.util.ArrayList;
import java.util.Collection;
import java.util.HashMap;
import java.util.List;
import java.util.Map;

import math.geom2d.Point2D;
import math.geom2d.conic.Circle2D;
import math.geom2d.line.Line2D;
import math.geom2d.polygon.Polyline2D;

import org.activiti.bpmn.model.Activity;
import org.activiti.bpmn.model.BaseElement;
import org.activiti.bpmn.model.BoundaryEvent;
import org.activiti.bpmn.model.BpmnModel;
import org.activiti.bpmn.model.FlowElement;
import org.activiti.bpmn.model.FlowNode;
import org.activiti.bpmn.model.GraphicInfo;
import org.activiti.bpmn.model.Lane;
import org.activiti.bpmn.model.Pool;
import org.activiti.bpmn.model.Process;
import org.activiti.bpmn.model.SequenceFlow;
import org.activiti.bpmn.model.SubProcess;
import org.activiti.editor.constants.EditorJsonConstants;
import org.activiti.editor.constants.StencilConstants;
import org.activiti.editor.language.json.converter.util.JsonConverterUtil;
import org.apache.commons.lang3.StringUtils;
import org.codehaus.jackson.JsonNode;
import org.codehaus.jackson.map.ObjectMapper;
import org.codehaus.jackson.node.ArrayNode;
import org.codehaus.jackson.node.ObjectNode;
import org.slf4j.Logger;
import org.slf4j.LoggerFactory;

/**
 * @author Tijs Rademakers
 */
public class BpmnJsonConverter implements EditorJsonConstants, StencilConstants, ActivityProcessor {
  
  protected static final Logger LOGGER = LoggerFactory.getLogger(BpmnJsonConverter.class);
  
  protected ObjectMapper objectMapper = new ObjectMapper();
  
  protected static Map<Class<? extends BaseElement>, Class<? extends BaseBpmnJsonConverter>> convertersToJsonMap = 
      new HashMap<Class<? extends BaseElement>, Class<? extends BaseBpmnJsonConverter>>();
  
  protected static Map<String, Class<? extends BaseBpmnJsonConverter>> convertersToBpmnMap = 
      new HashMap<String, Class<? extends BaseBpmnJsonConverter>>();
  
  static {
    
    // start and end events
    StartEventJsonConverter.fillTypes(convertersToBpmnMap, convertersToJsonMap);
    EndEventJsonConverter.fillTypes(convertersToBpmnMap, convertersToJsonMap);
    
    // connectors
    SequenceFlowJsonConverter.fillTypes(convertersToBpmnMap, convertersToJsonMap);
    
    // task types
    BusinessRuleTaskJsonConverter.fillTypes(convertersToBpmnMap, convertersToJsonMap);
    MailTaskJsonConverter.fillTypes(convertersToBpmnMap, convertersToJsonMap);
    ManualTaskJsonConverter.fillTypes(convertersToBpmnMap, convertersToJsonMap);
    ReceiveTaskJsonConverter.fillTypes(convertersToBpmnMap, convertersToJsonMap);
    ScriptTaskJsonConverter.fillTypes(convertersToBpmnMap, convertersToJsonMap);
    ServiceTaskJsonConverter.fillTypes(convertersToBpmnMap, convertersToJsonMap);
    UserTaskJsonConverter.fillTypes(convertersToBpmnMap, convertersToJsonMap);
    CallActivityJsonConverter.fillTypes(convertersToBpmnMap, convertersToJsonMap);
    
    // gateways
    ExclusiveGatewayJsonConverter.fillTypes(convertersToBpmnMap, convertersToJsonMap);
    InclusiveGatewayJsonConverter.fillTypes(convertersToBpmnMap, convertersToJsonMap);
    ParallelGatewayJsonConverter.fillTypes(convertersToBpmnMap, convertersToJsonMap);
    EventGatewayJsonConverter.fillTypes(convertersToBpmnMap, convertersToJsonMap);
    
    // scope constructs
    SubProcessJsonConverter.fillTypes(convertersToBpmnMap, convertersToJsonMap);
    EventSubProcessJsonConverter.fillTypes(convertersToBpmnMap, convertersToJsonMap);
    
    // catch events
    CatchEventJsonConverter.fillTypes(convertersToBpmnMap, convertersToJsonMap);
    
    // throw events
    ThrowEventJsonConverter.fillTypes(convertersToBpmnMap, convertersToJsonMap);
    
    // boundary events
    BoundaryEventJsonConverter.fillTypes(convertersToBpmnMap, convertersToJsonMap);
  }
  
  private static final List<String> DI_CIRCLES = new ArrayList<String>();
  private static final List<String> DI_RECTANGLES = new ArrayList<String>();
  private static final List<String> DI_GATEWAY = new ArrayList<String>();
  
  static {
    DI_CIRCLES.add(STENCIL_EVENT_START_ERROR);
    DI_CIRCLES.add(STENCIL_EVENT_START_MESSAGE);
    DI_CIRCLES.add(STENCIL_EVENT_START_NONE);
    DI_CIRCLES.add(STENCIL_EVENT_START_TIMER);
    
    DI_CIRCLES.add(STENCIL_EVENT_BOUNDARY_ERROR);
    DI_CIRCLES.add(STENCIL_EVENT_BOUNDARY_SIGNAL);
    DI_CIRCLES.add(STENCIL_EVENT_BOUNDARY_TIMER);
    
    DI_CIRCLES.add(STENCIL_EVENT_CATCH_MESSAGE);
    DI_CIRCLES.add(STENCIL_EVENT_CATCH_SIGNAL);
    DI_CIRCLES.add(STENCIL_EVENT_CATCH_TIMER);
    
    DI_CIRCLES.add(STENCIL_EVENT_THROW_NONE);
    DI_CIRCLES.add(STENCIL_EVENT_THROW_SIGNAL);
    
    DI_CIRCLES.add(STENCIL_EVENT_END_NONE);
    DI_CIRCLES.add(STENCIL_EVENT_END_ERROR);
    
    DI_RECTANGLES.add(STENCIL_CALL_ACTIVITY);
    DI_RECTANGLES.add(STENCIL_SUB_PROCESS);
    DI_RECTANGLES.add(STENCIL_EVENT_SUB_PROCESS);
    DI_RECTANGLES.add(STENCIL_TASK_BUSINESS_RULE);
    DI_RECTANGLES.add(STENCIL_TASK_MAIL);
    DI_RECTANGLES.add(STENCIL_TASK_MANUAL);
    DI_RECTANGLES.add(STENCIL_TASK_RECEIVE);
    DI_RECTANGLES.add(STENCIL_TASK_SCRIPT);
    DI_RECTANGLES.add(STENCIL_TASK_SERVICE);
    DI_RECTANGLES.add(STENCIL_TASK_USER);
    
    DI_GATEWAY.add(STENCIL_GATEWAY_EVENT);
    DI_GATEWAY.add(STENCIL_GATEWAY_EXCLUSIVE);
    DI_GATEWAY.add(STENCIL_GATEWAY_INCLUSIVE);
    DI_GATEWAY.add(STENCIL_GATEWAY_PARALLEL);
  }

  public ObjectNode convertToJson(BpmnModel model) {
    ObjectNode modelNode = objectMapper.createObjectNode();
    modelNode.put("bounds", BpmnJsonConverterUtil.createBoundsNode(1485, 1050, 0, 0));
    modelNode.put("resourceId", "canvas");
    
    ObjectNode stencilNode = objectMapper.createObjectNode();
    stencilNode.put("id", "BPMNDiagram");
    modelNode.put("stencil", stencilNode);
    
    ObjectNode stencilsetNode = objectMapper.createObjectNode();
    stencilsetNode.put("namespace", "http://b3mn.org/stencilset/bpmn2.0#");
    stencilsetNode.put("url", "../editor/stencilsets/bpmn2.0/bpmn2.0.json");
    modelNode.put("stencilset", stencilsetNode);
    
    ArrayNode shapesArrayNode = objectMapper.createArrayNode();
    
    Process mainProcess = null;
    if (model.getPools().size() > 0) {
      mainProcess = model.getProcess(model.getPools().get(0).getId());
    } else {
      mainProcess = model.getMainProcess();
    }
      
    ObjectNode propertiesNode = objectMapper.createObjectNode();
    if (StringUtils.isNotEmpty(mainProcess.getId())) {
      propertiesNode.put(PROPERTY_PROCESS_ID, mainProcess.getId());
    }
    if (StringUtils.isNotEmpty(mainProcess.getName())) {
      propertiesNode.put(PROPERTY_NAME, mainProcess.getName());
    }
    if (mainProcess.isExecutable() == false) {
      propertiesNode.put(PROPERTY_PROCESS_EXECUTABLE, PROPERTY_VALUE_NO);
    }
    
    if (StringUtils.isNotEmpty(mainProcess.getDocumentation())) {
      propertiesNode.put(PROPERTY_DOCUMENTATION, mainProcess.getDocumentation());
    }
    modelNode.put(EDITOR_SHAPE_PROPERTIES, propertiesNode);
    
    if (model.getPools().size() > 0) {
      for (Pool pool : model.getPools()) {
        GraphicInfo graphicInfo = model.getGraphicInfo(pool.getId());
        ObjectNode poolNode = BpmnJsonConverterUtil.createChildShape(pool.getId(), STENCIL_POOL, 
            graphicInfo.getX() + graphicInfo.getWidth(), graphicInfo.getY() + graphicInfo.getHeight(), graphicInfo.getX(), graphicInfo.getY());
        shapesArrayNode.add(poolNode);
        ObjectNode poolPropertiesNode = objectMapper.createObjectNode();
        poolPropertiesNode.put(PROPERTY_OVERRIDE_ID, pool.getId());
        if (StringUtils.isNotEmpty(pool.getName())) {
          poolPropertiesNode.put(PROPERTY_NAME, pool.getName());
        }
        poolNode.put(EDITOR_SHAPE_PROPERTIES, poolPropertiesNode);
        
        ArrayNode laneShapesArrayNode = objectMapper.createArrayNode();
        poolNode.put(EDITOR_CHILD_SHAPES, laneShapesArrayNode);
        
        Process process = model.getProcess(pool.getId());
        if (process != null) {
          for (Lane lane : process.getLanes()) {
            GraphicInfo laneGraphicInfo = model.getGraphicInfo(lane.getId());
            ObjectNode laneNode = BpmnJsonConverterUtil.createChildShape(lane.getId(), STENCIL_LANE, 
                laneGraphicInfo.getX() + laneGraphicInfo.getWidth(), laneGraphicInfo.getY() + laneGraphicInfo.getHeight(), 
                laneGraphicInfo.getX(), laneGraphicInfo.getY());
            laneShapesArrayNode.add(laneNode);
            ObjectNode lanePropertiesNode = objectMapper.createObjectNode();
            lanePropertiesNode.put(PROPERTY_OVERRIDE_ID, lane.getId());
            if (StringUtils.isNotEmpty(lane.getName())) {
              lanePropertiesNode.put(PROPERTY_NAME, lane.getName());
            }
            laneNode.put(EDITOR_SHAPE_PROPERTIES, lanePropertiesNode);
            
            ArrayNode elementShapesArrayNode = objectMapper.createArrayNode();
            laneNode.put(EDITOR_CHILD_SHAPES, elementShapesArrayNode);
            
            for (FlowElement flowElement : process.getFlowElements()) {
              if (lane.getFlowReferences().contains(flowElement.getId())) {
                Class<? extends BaseBpmnJsonConverter> converter = convertersToJsonMap.get(flowElement.getClass());
                if (converter != null) {
                  try {
                    converter.newInstance().convertToJson(flowElement, this, model, elementShapesArrayNode, 
                        laneGraphicInfo.getX(), laneGraphicInfo.getY());
                  } catch (Exception e) {
                    LOGGER.error("Error converting {}", flowElement, e);
                  }
                }
              }
            }
          }
        }
        
      }
    } else {
      processFlowElements(model.getMainProcess().getFlowElements(), model, shapesArrayNode, 0.0, 0.0);
    }
    
    modelNode.put(EDITOR_CHILD_SHAPES, shapesArrayNode);
    return modelNode;
  }
  
  public void processFlowElements(Collection<FlowElement> flowElements, BpmnModel model, ArrayNode shapesArrayNode, 
      double subProcessX, double subProcessY) {
    
    for (FlowElement flowElement : flowElements) {
      Class<? extends BaseBpmnJsonConverter> converter = convertersToJsonMap.get(flowElement.getClass());
      if (converter != null) {
        try {
          converter.newInstance().convertToJson(flowElement, this, model, shapesArrayNode, 
              subProcessX, subProcessY);
        } catch (Exception e) {
          LOGGER.error("Error converting {}", flowElement, e);
        }
      }
    }
  }
  
  public BpmnModel convertToBpmnModel(JsonNode modelNode) {
    BpmnModel bpmnModel = new BpmnModel();
    Map<String, JsonNode> shapeMap = new HashMap<String, JsonNode>();
    Map<String, JsonNode> sourceRefMap = new HashMap<String, JsonNode>();
    Map<String, JsonNode> edgeMap = new HashMap<String, JsonNode>();
    Map<String, List<JsonNode>> sourceAndTargetMap = new HashMap<String, List<JsonNode>>();
    readShapeDI(modelNode, 0, 0, shapeMap, sourceRefMap, bpmnModel);
    filterAllEdges(modelNode, edgeMap, sourceAndTargetMap, shapeMap, sourceRefMap);
    readEdgeDI(edgeMap, sourceAndTargetMap, bpmnModel);
    
    ArrayNode shapesArrayNode = (ArrayNode) modelNode.get(EDITOR_CHILD_SHAPES);
    
    boolean nonEmptyPoolFound = false;
    // first create the pool structure
    for (JsonNode shapeNode : shapesArrayNode) {
      String stencilId = BpmnJsonConverterUtil.getStencilId(shapeNode);
      if (STENCIL_POOL.equals(stencilId)) {
        Pool pool = new Pool();
        pool.setId(BpmnJsonConverterUtil.getElementId(shapeNode));
        pool.setName(JsonConverterUtil.getPropertyValueAsString(PROPERTY_NAME, shapeNode));
        bpmnModel.getPools().add(pool);
        
        Process process = new Process();
        process.setId("Process_" + pool.getId());
        bpmnModel.addProcess(process);
        pool.setProcessRef(process.getId());
        
        ArrayNode laneArrayNode = (ArrayNode) shapeNode.get(EDITOR_CHILD_SHAPES);
        for (JsonNode laneNode : laneArrayNode) {
          // should be a lane, but just check to be certain
          String laneStencilId = BpmnJsonConverterUtil.getStencilId(laneNode);
          if (STENCIL_LANE.equals(laneStencilId)) {
            nonEmptyPoolFound = true;
            Lane lane = new Lane();
            lane.setId(BpmnJsonConverterUtil.getElementId(laneNode));
            lane.setName(JsonConverterUtil.getPropertyValueAsString(PROPERTY_NAME, laneNode));
            lane.setParentProcess(process);
            process.getLanes().add(lane);
            
            processJsonElements(laneNode.get(EDITOR_CHILD_SHAPES), modelNode, lane, shapeMap);
          }
        }
      }
    }
    
    if (nonEmptyPoolFound == false) {
      
      JsonNode processIdNode = JsonConverterUtil.getProperty(PROPERTY_PROCESS_ID, modelNode);
      Process process = new Process();
      bpmnModel.getProcesses().add(process);
      if (processIdNode != null && StringUtils.isNotEmpty(processIdNode.asText())) {
        process.setId(processIdNode.asText());
      }
      
      JsonNode processNameNode = JsonConverterUtil.getProperty(PROPERTY_NAME, modelNode);
      if (processNameNode != null && StringUtils.isNotEmpty(processNameNode.asText())) {
        process.setName(processNameNode.asText());
      }
      
<<<<<<< HEAD
      JsonNode processDocumentationNode = modelNode.get(EDITOR_SHAPE_PROPERTIES).get(PROPERTY_DOCUMENTATION);
      if (processDocumentationNode != null && StringUtils.isNotEmpty(processDocumentationNode.asText())) {
        process.setDocumentation(processDocumentationNode.asText());
      }
      
=======
      JsonNode processExecutableNode = JsonConverterUtil.getProperty(PROPERTY_PROCESS_EXECUTABLE, modelNode);
      if (processExecutableNode != null && StringUtils.isNotEmpty(processExecutableNode.asText())) {
        process.setExecutable(JsonConverterUtil.getPropertyValueAsBoolean(PROPERTY_PROCESS_EXECUTABLE, modelNode));
      }
      
      
>>>>>>> f492ac55
      processJsonElements(shapesArrayNode, modelNode, process, shapeMap);
    }
    
    // sequence flows are now all on root level
    Map<String, SubProcess> subShapesMap = new HashMap<String, SubProcess>();
    for (Process process : bpmnModel.getProcesses()) {
      for (FlowElement flowElement : process.findFlowElementsOfType(SubProcess.class)) {
        SubProcess subProcess = (SubProcess) flowElement;
        fillSubShapes(subShapesMap, subProcess);
      }
      
      if (subShapesMap.size() > 0) {
        List<String> removeSubFlowsList = new ArrayList<String>();
        for (FlowElement flowElement : process.findFlowElementsOfType(SequenceFlow.class)) {
          SequenceFlow sequenceFlow = (SequenceFlow) flowElement;
          if (subShapesMap.containsKey(sequenceFlow.getSourceRef())) {
            SubProcess subProcess = subShapesMap.get(sequenceFlow.getSourceRef());
            subProcess.addFlowElement(sequenceFlow);
            removeSubFlowsList.add(sequenceFlow.getId());
          }
        }
        for (String flowId : removeSubFlowsList) {
          process.removeFlowElement(flowId);
        }
      }
    }
    
    // Add flows to map for later processing
    Map<String, SequenceFlow> flowSourceMap = new HashMap<String, SequenceFlow>();
    Map<String, SequenceFlow> flowTargetMap = new HashMap<String, SequenceFlow>();
    for (Process process : bpmnModel.getProcesses()) {
      addAllSequenceFlows(process.getFlowElements(), flowSourceMap, flowTargetMap);
    }
    
    // boundary events only contain attached ref id
    for (Process process : bpmnModel.getProcesses()) {
      postProcessElements(process, process.getFlowElements(), flowSourceMap, flowTargetMap);
    }
    
    return bpmnModel;
  }
  
  public void processJsonElements(JsonNode shapesArrayNode, JsonNode modelNode, 
      BaseElement parentElement, Map<String, JsonNode> shapeMap) {
    
    for (JsonNode shapeNode : shapesArrayNode) {
      Class<? extends BaseBpmnJsonConverter> converter = convertersToBpmnMap.get(BpmnJsonConverterUtil.getStencilId(shapeNode));
      if (converter != null) {
        try {
          converter.newInstance().convertToBpmnModel(shapeNode, modelNode, this, parentElement, shapeMap);
        } catch (Exception e) {
          LOGGER.error("Error converting {}", BpmnJsonConverterUtil.getStencilId(shapeNode), e);
        }
      }
    }
  }
  
  private void fillSubShapes(Map<String, SubProcess> subShapesMap, SubProcess subProcess) {
    for (FlowElement flowElement : subProcess.getFlowElements()) {
      if (flowElement instanceof SubProcess) {
        SubProcess childSubProcess = (SubProcess) flowElement;
        fillSubShapes(subShapesMap, childSubProcess);
      } else {
        subShapesMap.put(flowElement.getId(), subProcess);
      }
    }
  }
  
  private void addAllSequenceFlows(Collection<FlowElement> flowElementList,
      Map<String, SequenceFlow> flowSourceMap, Map<String, SequenceFlow> flowTargetMap) {
    
    for (FlowElement flowElement : flowElementList) {
      if (flowElement instanceof SequenceFlow) {
        SequenceFlow flow = (SequenceFlow) flowElement;
        flowSourceMap.put(flow.getSourceRef(), flow);
        flowTargetMap.put(flow.getTargetRef(), flow);
      } else if (flowElement instanceof SubProcess) {
        SubProcess subProcess = (SubProcess) flowElement;
        addAllSequenceFlows(subProcess.getFlowElements(), flowSourceMap, flowTargetMap);
      }
    }
  }
  
  private void postProcessElements(Process process, Collection<FlowElement> flowElementList,
      Map<String, SequenceFlow> flowSourceMap, Map<String, SequenceFlow> flowTargetMap) {
    
    for (FlowElement flowElement : flowElementList) {
      
      if (flowElement instanceof FlowNode) {
        if (flowSourceMap.containsKey(flowElement.getId())) {
          ((FlowNode) flowElement).getOutgoingFlows().add(flowSourceMap.get(flowElement.getId()));
        }
        if (flowTargetMap.containsKey(flowElement.getId())) {
          ((FlowNode) flowElement).getIncomingFlows().add(flowTargetMap.get(flowElement.getId()));
        }
      }
      
      if (flowElement instanceof BoundaryEvent) {
        BoundaryEvent boundaryEvent = (BoundaryEvent) flowElement;
        Activity activity = retrieveAttachedRefObject(boundaryEvent.getAttachedToRefId(), process.getFlowElements());
        
        if (activity == null) {
          LOGGER.warn("Boundary event " + boundaryEvent.getId() + " is not attached to any activity");
        } else {
          boundaryEvent.setAttachedToRef(activity);
          activity.getBoundaryEvents().add(boundaryEvent);
        }
      } else if (flowElement instanceof SubProcess) {
        SubProcess subProcess = (SubProcess) flowElement;
        postProcessElements(process, subProcess.getFlowElements(), flowSourceMap, flowTargetMap);
      }
    }
  }
  
  private Activity retrieveAttachedRefObject(String attachedToRefId, Collection<FlowElement> flowElementList) {
    for (FlowElement flowElement : flowElementList) {
      if (attachedToRefId.equals(flowElement.getId())) {
        return (Activity) flowElement;
      } else if (flowElement instanceof SubProcess) {
        SubProcess subProcess = (SubProcess) flowElement;
        Activity activity = retrieveAttachedRefObject(attachedToRefId, subProcess.getFlowElements());
        if (activity != null) {
          return activity;
        }
      }
    }
    return null;
  }
  
  private void readShapeDI(JsonNode objectNode, double parentX, double parentY, 
      Map<String, JsonNode> shapeMap, Map<String, JsonNode> sourceRefMap, BpmnModel bpmnModel) {
    
    if (objectNode.get(EDITOR_CHILD_SHAPES) != null) {
      for (JsonNode jsonChildNode : objectNode.get(EDITOR_CHILD_SHAPES)) {
        
        String stencilId = BpmnJsonConverterUtil.getStencilId(jsonChildNode);
        if (STENCIL_SEQUENCE_FLOW.equals(stencilId) == false) {
          
          GraphicInfo graphicInfo = new GraphicInfo();
          
          JsonNode boundsNode = jsonChildNode.get(EDITOR_BOUNDS);
          ObjectNode upperLeftNode = (ObjectNode) boundsNode.get(EDITOR_BOUNDS_UPPER_LEFT);
          graphicInfo.setX(upperLeftNode.get(EDITOR_BOUNDS_X).asDouble() + parentX);
          graphicInfo.setY(upperLeftNode.get(EDITOR_BOUNDS_Y).asDouble() + parentY);
          
          ObjectNode lowerRightNode = (ObjectNode) boundsNode.get(EDITOR_BOUNDS_LOWER_RIGHT);
          graphicInfo.setWidth(lowerRightNode.get(EDITOR_BOUNDS_X).asDouble() - graphicInfo.getX() + parentX);
          graphicInfo.setHeight(lowerRightNode.get(EDITOR_BOUNDS_Y).asDouble() - graphicInfo.getY() + parentY);
          
          String childShapeId = jsonChildNode.get(EDITOR_SHAPE_ID).asText();
          bpmnModel.addGraphicInfo(BpmnJsonConverterUtil.getElementId(jsonChildNode), graphicInfo);
          
          shapeMap.put(childShapeId, jsonChildNode);
          
          ArrayNode outgoingNode = (ArrayNode) jsonChildNode.get("outgoing");
          if (outgoingNode != null && outgoingNode.size() > 0) {
            for (JsonNode outgoingChildNode : outgoingNode) {
              JsonNode resourceNode = outgoingChildNode.get(EDITOR_SHAPE_ID);
              if (resourceNode != null) {
                sourceRefMap.put(resourceNode.asText(), jsonChildNode);
              }
            }
          }
          
          readShapeDI(jsonChildNode, graphicInfo.getX(), graphicInfo.getY(), shapeMap, sourceRefMap, bpmnModel);
        }
      }
    }
  }
  
  private void filterAllEdges(JsonNode objectNode, 
      Map<String, JsonNode> edgeMap, Map<String, List<JsonNode>> sourceAndTargetMap,
      Map<String, JsonNode> shapeMap, Map<String, JsonNode> sourceRefMap) {
    
    if (objectNode.get(EDITOR_CHILD_SHAPES) != null) {
      for (JsonNode jsonChildNode : objectNode.get(EDITOR_CHILD_SHAPES)) {
        
        ObjectNode childNode = (ObjectNode) jsonChildNode;
        String stencilId = BpmnJsonConverterUtil.getStencilId(childNode);
        if (STENCIL_SUB_PROCESS.equals(stencilId)) {
          filterAllEdges(childNode, edgeMap, sourceAndTargetMap, shapeMap, sourceRefMap);
          
        } else if (STENCIL_SEQUENCE_FLOW.equals(stencilId)) {
          
          String childEdgeId = BpmnJsonConverterUtil.getElementId(childNode);
          String targetRefId = childNode.get("target").get(EDITOR_SHAPE_ID).asText();
          List<JsonNode> sourceAndTargetList = new ArrayList<JsonNode>();
          sourceAndTargetList.add(sourceRefMap.get(childNode.get(EDITOR_SHAPE_ID).asText()));
          sourceAndTargetList.add(shapeMap.get(targetRefId));
          
          edgeMap.put(childEdgeId, childNode);
          sourceAndTargetMap.put(childEdgeId, sourceAndTargetList);
        }
      }
    }
  }
  
  private void readEdgeDI(Map<String, JsonNode> edgeMap, Map<String, List<JsonNode>> sourceAndTargetMap, BpmnModel bpmnModel) {
    for (String edgeId : edgeMap.keySet()) {
      
      JsonNode edgeNode = edgeMap.get(edgeId);
      List<JsonNode> sourceAndTargetList = sourceAndTargetMap.get(edgeId);
      
      JsonNode sourceRefNode = sourceAndTargetList.get(0);
      JsonNode targetRefNode = sourceAndTargetList.get(1);
      
      if (sourceRefNode == null) {
      	LOGGER.info("Skipping edge {} because source ref is null", edgeId);
      	continue;
      }
      
      if (targetRefNode == null) {
      	LOGGER.info("Skipping edge {} because target ref is null", edgeId);
      	continue;
      }
      
      JsonNode dockersNode = edgeNode.get(EDITOR_DOCKERS);
      double sourceDockersX = dockersNode.get(0).get(EDITOR_BOUNDS_X).getDoubleValue();
      double sourceDockersY = dockersNode.get(0).get(EDITOR_BOUNDS_Y).getDoubleValue();
      
      GraphicInfo sourceInfo = bpmnModel.getGraphicInfo(BpmnJsonConverterUtil.getElementId(sourceRefNode));
      GraphicInfo targetInfo = bpmnModel.getGraphicInfo(BpmnJsonConverterUtil.getElementId(targetRefNode));
      
      /*JsonNode sourceRefBoundsNode = sourceRefNode.get(EDITOR_BOUNDS);
      BoundsLocation sourceRefUpperLeftLocation = getLocation(EDITOR_BOUNDS_UPPER_LEFT, sourceRefBoundsNode);
      BoundsLocation sourceRefLowerRightLocation = getLocation(EDITOR_BOUNDS_LOWER_RIGHT, sourceRefBoundsNode);
      
      JsonNode targetRefBoundsNode = targetRefNode.get(EDITOR_BOUNDS);
      BoundsLocation targetRefUpperLeftLocation = getLocation(EDITOR_BOUNDS_UPPER_LEFT, targetRefBoundsNode);
      BoundsLocation targetRefLowerRightLocation = getLocation(EDITOR_BOUNDS_LOWER_RIGHT, targetRefBoundsNode);*/
      
      double sourceRefLineX = sourceInfo.getX() + sourceDockersX;
      double sourceRefLineY = sourceInfo.getY() + sourceDockersY;
      
      double nextPointInLineX;
      double nextPointInLineY;
      
      nextPointInLineX = dockersNode.get(1).get(EDITOR_BOUNDS_X).getDoubleValue();
      nextPointInLineY = dockersNode.get(1).get(EDITOR_BOUNDS_Y).getDoubleValue();
      if (dockersNode.size() == 2) {
        nextPointInLineX += targetInfo.getX();
        nextPointInLineY += targetInfo.getY();
      }
      
      Line2D firstLine = new Line2D(sourceRefLineX, sourceRefLineY, nextPointInLineX, nextPointInLineY);
      
      String sourceRefStencilId = BpmnJsonConverterUtil.getStencilId(sourceRefNode);
      String targetRefStencilId = BpmnJsonConverterUtil.getStencilId(targetRefNode);
      
      List<GraphicInfo> graphicInfoList = new ArrayList<GraphicInfo>();
      
      if (DI_CIRCLES.contains(sourceRefStencilId)) {
        Circle2D eventCircle = new Circle2D(sourceInfo.getX() + sourceDockersX, 
            sourceInfo.getY() + sourceDockersY, sourceDockersX);
        
        Collection<Point2D> intersections = eventCircle.intersections(firstLine);
        Point2D intersection = intersections.iterator().next();
        graphicInfoList.add(createGraphicInfo(intersection.getX(), intersection.getY()));
      
      } else if (DI_RECTANGLES.contains(sourceRefStencilId)) {
        Polyline2D rectangle = createRectangle(sourceInfo);
        
        Collection<Point2D> intersections = rectangle.intersections(firstLine);
        Point2D intersection = intersections.iterator().next();
        graphicInfoList.add(createGraphicInfo(intersection.getX(), intersection.getY()));
      
      } else if (DI_GATEWAY.contains(sourceRefStencilId)) {
        Polyline2D gatewayRectangle = createGateway(sourceInfo);
        
        Collection<Point2D> intersections = gatewayRectangle.intersections(firstLine);
        Point2D intersection = intersections.iterator().next();
        graphicInfoList.add(createGraphicInfo(intersection.getX(), intersection.getY()));
      }
      
      Line2D lastLine = null;
      
      if (dockersNode.size() > 2) {
        for(int i = 1; i < dockersNode.size() - 1; i++) {
          double x = dockersNode.get(i).get(EDITOR_BOUNDS_X).getDoubleValue();
          double y = dockersNode.get(i).get(EDITOR_BOUNDS_Y).getDoubleValue();
          graphicInfoList.add(createGraphicInfo(x, y));
        }
        
        double startLastLineX = dockersNode.get(dockersNode.size() - 2).get(EDITOR_BOUNDS_X).getDoubleValue();
        double startLastLineY = dockersNode.get(dockersNode.size() - 2).get(EDITOR_BOUNDS_Y).getDoubleValue();
        
        double endLastLineX = dockersNode.get(dockersNode.size() - 1).get(EDITOR_BOUNDS_X).getDoubleValue();
        double endLastLineY = dockersNode.get(dockersNode.size() - 1).get(EDITOR_BOUNDS_Y).getDoubleValue();
        
        endLastLineX += targetInfo.getX();
        endLastLineY += targetInfo.getY();
        
        lastLine = new Line2D(startLastLineX, startLastLineY, endLastLineX, endLastLineY);
        
      } else {
        lastLine = firstLine;
      }
      
      if (DI_RECTANGLES.contains(targetRefStencilId)) {
        Polyline2D rectangle = createRectangle(targetInfo);
        
        Collection<Point2D> intersections = rectangle.intersections(lastLine);
        Point2D intersection = intersections.iterator().next();
        graphicInfoList.add(createGraphicInfo(intersection.getX(), intersection.getY()));
        
      } else if (DI_CIRCLES.contains(targetRefStencilId)) {
        
        double targetDockersX = dockersNode.get(dockersNode.size() - 1).get(EDITOR_BOUNDS_X).getDoubleValue();
        double targetDockersY = dockersNode.get(dockersNode.size() - 1).get(EDITOR_BOUNDS_Y).getDoubleValue();
        
        Circle2D eventCircle = new Circle2D(targetInfo.getX() + targetDockersX, 
            targetInfo.getY() + targetDockersY, targetDockersX);
        
        Collection<Point2D> intersections = eventCircle.intersections(lastLine);
        Point2D intersection = intersections.iterator().next();
        graphicInfoList.add(createGraphicInfo(intersection.getX(), intersection.getY()));
        
      } else if (DI_GATEWAY.contains(targetRefStencilId)) {
        Polyline2D gatewayRectangle = createGateway(targetInfo);
        
        Collection<Point2D> intersections = gatewayRectangle.intersections(lastLine);
        Point2D intersection = intersections.iterator().next();
        graphicInfoList.add(createGraphicInfo(intersection.getX(), intersection.getY()));
      }
      
      bpmnModel.addFlowGraphicInfoList(edgeId, graphicInfoList);
    }
  }
  
  private Polyline2D createRectangle(GraphicInfo graphicInfo) {
    Polyline2D rectangle = new Polyline2D(new Point2D(graphicInfo.getX(), graphicInfo.getY()),
        new Point2D(graphicInfo.getX() + graphicInfo.getWidth(), graphicInfo.getY()),
        new Point2D(graphicInfo.getX() + graphicInfo.getWidth(), graphicInfo.getY() + graphicInfo.getHeight()),
        new Point2D(graphicInfo.getX(), graphicInfo.getY() + graphicInfo.getHeight()),
        new Point2D(graphicInfo.getX(), graphicInfo.getY()));
    return rectangle;
  }
  
  private Polyline2D createGateway(GraphicInfo graphicInfo) {
    
    double middleX = graphicInfo.getX() + (graphicInfo.getWidth() / 2);
    double middleY = graphicInfo.getY() + (graphicInfo.getHeight() / 2);
    
    Polyline2D gatewayRectangle = new Polyline2D(new Point2D(graphicInfo.getX(), middleY),
        new Point2D(middleX, graphicInfo.getY()),
        new Point2D(graphicInfo.getX() + graphicInfo.getWidth(), middleY),
        new Point2D(middleX, graphicInfo.getY() + graphicInfo.getHeight()),
        new Point2D(graphicInfo.getX(), middleY));
    
    return gatewayRectangle;
  }
  
  private GraphicInfo createGraphicInfo(double x, double y) {
    GraphicInfo graphicInfo = new GraphicInfo();
    graphicInfo.setX(x);
    graphicInfo.setY(y);
    return graphicInfo;
  }
}<|MERGE_RESOLUTION|>--- conflicted
+++ resolved
@@ -314,20 +314,12 @@
         process.setName(processNameNode.asText());
       }
       
-<<<<<<< HEAD
-      JsonNode processDocumentationNode = modelNode.get(EDITOR_SHAPE_PROPERTIES).get(PROPERTY_DOCUMENTATION);
-      if (processDocumentationNode != null && StringUtils.isNotEmpty(processDocumentationNode.asText())) {
-        process.setDocumentation(processDocumentationNode.asText());
-      }
-      
-=======
       JsonNode processExecutableNode = JsonConverterUtil.getProperty(PROPERTY_PROCESS_EXECUTABLE, modelNode);
       if (processExecutableNode != null && StringUtils.isNotEmpty(processExecutableNode.asText())) {
         process.setExecutable(JsonConverterUtil.getPropertyValueAsBoolean(PROPERTY_PROCESS_EXECUTABLE, modelNode));
       }
       
       
->>>>>>> f492ac55
       processJsonElements(shapesArrayNode, modelNode, process, shapeMap);
     }
     
