--- conflicted
+++ resolved
@@ -69,133 +69,178 @@
  */
 public class BpmnJsonConverter implements EditorJsonConstants, StencilConstants, ActivityProcessor {
 
-  protected static final Logger LOGGER = LoggerFactory.getLogger(BpmnJsonConverter.class);
-
-  protected ObjectMapper objectMapper = new ObjectMapper();
-
-  protected static Map<Class<? extends BaseElement>, Class<? extends BaseBpmnJsonConverter>> convertersToJsonMap = new HashMap<Class<? extends BaseElement>, Class<? extends BaseBpmnJsonConverter>>();
-  protected static Map<String, Class<? extends BaseBpmnJsonConverter>> convertersToBpmnMap = new HashMap<String, Class<? extends BaseBpmnJsonConverter>>();
-
-  public final static String MODELER_NAMESPACE = "http://activiti.com/modeler";
-  protected final static DateFormat defaultFormat = new SimpleDateFormat("yyyyMMddHHmmss");
-  protected final static DateFormat entFormat = new SimpleDateFormat("yyyyMMddHHmmssSSS");
-
-  static {
-
-    // start and end events
-    StartEventJsonConverter.fillTypes(convertersToBpmnMap, convertersToJsonMap);
-    EndEventJsonConverter.fillTypes(convertersToBpmnMap, convertersToJsonMap);
-
-    // connectors
-    SequenceFlowJsonConverter.fillTypes(convertersToBpmnMap, convertersToJsonMap);
-    MessageFlowJsonConverter.fillTypes(convertersToBpmnMap, convertersToJsonMap);
-    AssociationJsonConverter.fillTypes(convertersToBpmnMap, convertersToJsonMap);
-
-    // task types
-    BusinessRuleTaskJsonConverter.fillTypes(convertersToBpmnMap, convertersToJsonMap);
-    MailTaskJsonConverter.fillTypes(convertersToBpmnMap, convertersToJsonMap);
-    ManualTaskJsonConverter.fillTypes(convertersToBpmnMap, convertersToJsonMap);
-    ReceiveTaskJsonConverter.fillTypes(convertersToBpmnMap, convertersToJsonMap);
-    ScriptTaskJsonConverter.fillTypes(convertersToBpmnMap, convertersToJsonMap);
-    ServiceTaskJsonConverter.fillTypes(convertersToBpmnMap, convertersToJsonMap);
-    UserTaskJsonConverter.fillTypes(convertersToBpmnMap, convertersToJsonMap);
-    CallActivityJsonConverter.fillTypes(convertersToBpmnMap, convertersToJsonMap);
-    CamelTaskJsonConverter.fillTypes(convertersToBpmnMap, convertersToJsonMap);
-    MuleTaskJsonConverter.fillTypes(convertersToBpmnMap, convertersToJsonMap);
-    SendTaskJsonConverter.fillTypes(convertersToBpmnMap, convertersToJsonMap);
-
-    // gateways
-    ExclusiveGatewayJsonConverter.fillTypes(convertersToBpmnMap, convertersToJsonMap);
-    InclusiveGatewayJsonConverter.fillTypes(convertersToBpmnMap, convertersToJsonMap);
-    ParallelGatewayJsonConverter.fillTypes(convertersToBpmnMap, convertersToJsonMap);
-    EventGatewayJsonConverter.fillTypes(convertersToBpmnMap, convertersToJsonMap);
-
-    // scope constructs
-    SubProcessJsonConverter.fillTypes(convertersToBpmnMap, convertersToJsonMap);
-    EventSubProcessJsonConverter.fillTypes(convertersToBpmnMap, convertersToJsonMap);
-
-    // catch events
-    CatchEventJsonConverter.fillTypes(convertersToBpmnMap, convertersToJsonMap);
-
-    // throw events
-    ThrowEventJsonConverter.fillTypes(convertersToBpmnMap, convertersToJsonMap);
-
-    // boundary events
-    BoundaryEventJsonConverter.fillTypes(convertersToBpmnMap, convertersToJsonMap);
-
-    // artifacts
-    TextAnnotationJsonConverter.fillTypes(convertersToBpmnMap, convertersToJsonMap);
-    DataStoreJsonConverter.fillTypes(convertersToBpmnMap, convertersToJsonMap);
-  }
-
-  private static final List<String> DI_CIRCLES = new ArrayList<String>();
-  private static final List<String> DI_RECTANGLES = new ArrayList<String>();
-  private static final List<String> DI_GATEWAY = new ArrayList<String>();
-
-  static {
-    DI_CIRCLES.add(STENCIL_EVENT_START_ERROR);
-    DI_CIRCLES.add(STENCIL_EVENT_START_MESSAGE);
-    DI_CIRCLES.add(STENCIL_EVENT_START_NONE);
-    DI_CIRCLES.add(STENCIL_EVENT_START_TIMER);
-    DI_CIRCLES.add(STENCIL_EVENT_START_SIGNAL);
-
-    DI_CIRCLES.add(STENCIL_EVENT_BOUNDARY_ERROR);
-    DI_CIRCLES.add(STENCIL_EVENT_BOUNDARY_SIGNAL);
-    DI_CIRCLES.add(STENCIL_EVENT_BOUNDARY_TIMER);
-    DI_CIRCLES.add(STENCIL_EVENT_BOUNDARY_MESSAGE);
-
-    DI_CIRCLES.add(STENCIL_EVENT_CATCH_MESSAGE);
-    DI_CIRCLES.add(STENCIL_EVENT_CATCH_SIGNAL);
-    DI_CIRCLES.add(STENCIL_EVENT_CATCH_TIMER);
-
-    DI_CIRCLES.add(STENCIL_EVENT_THROW_NONE);
-    DI_CIRCLES.add(STENCIL_EVENT_THROW_SIGNAL);
-
-    DI_CIRCLES.add(STENCIL_EVENT_END_NONE);
-    DI_CIRCLES.add(STENCIL_EVENT_END_ERROR);
-
-    DI_RECTANGLES.add(STENCIL_CALL_ACTIVITY);
-    DI_RECTANGLES.add(STENCIL_SUB_PROCESS);
-    DI_RECTANGLES.add(STENCIL_EVENT_SUB_PROCESS);
-    DI_RECTANGLES.add(STENCIL_TASK_BUSINESS_RULE);
-    DI_RECTANGLES.add(STENCIL_TASK_MAIL);
-    DI_RECTANGLES.add(STENCIL_TASK_MANUAL);
-    DI_RECTANGLES.add(STENCIL_TASK_RECEIVE);
-    DI_RECTANGLES.add(STENCIL_TASK_SCRIPT);
-    DI_RECTANGLES.add(STENCIL_TASK_SEND);
-    DI_RECTANGLES.add(STENCIL_TASK_SERVICE);
-    DI_RECTANGLES.add(STENCIL_TASK_USER);
-    DI_RECTANGLES.add(STENCIL_TASK_CAMEL);
-    DI_RECTANGLES.add(STENCIL_TASK_MULE);
-    DI_RECTANGLES.add(STENCIL_TEXT_ANNOTATION);
-
-    DI_GATEWAY.add(STENCIL_GATEWAY_EVENT);
-    DI_GATEWAY.add(STENCIL_GATEWAY_EXCLUSIVE);
-    DI_GATEWAY.add(STENCIL_GATEWAY_INCLUSIVE);
-    DI_GATEWAY.add(STENCIL_GATEWAY_PARALLEL);
-  }
-
-  public ObjectNode convertToJson(BpmnModel model) {
-    ObjectNode modelNode = objectMapper.createObjectNode();
-    double maxX = 0.0;
-    double maxY = 0.0;
-    for (GraphicInfo flowInfo : model.getLocationMap().values()) {
-      if ((flowInfo.getX() + flowInfo.getWidth()) > maxX) {
-        maxX = flowInfo.getX() + flowInfo.getWidth();
-      }
-
-      if ((flowInfo.getY() + flowInfo.getHeight()) > maxY) {
-        maxY = flowInfo.getY() + flowInfo.getHeight();
-      }
-    }
-    maxX += 50;
-    maxY += 50;
-
-<<<<<<< HEAD
-    if (maxX < 1485) {
-      maxX = 1485;
-    }
-=======
+    protected static final Logger LOGGER = LoggerFactory.getLogger(BpmnJsonConverter.class);
+
+    protected ObjectMapper objectMapper = new ObjectMapper();
+
+    protected static Map<Class<? extends BaseElement>, Class<? extends BaseBpmnJsonConverter>> convertersToJsonMap = 
+            new HashMap<Class<? extends BaseElement>, Class<? extends BaseBpmnJsonConverter>>();
+    protected static Map<String, Class<? extends BaseBpmnJsonConverter>> convertersToBpmnMap = 
+            new HashMap<String, Class<? extends BaseBpmnJsonConverter>>();
+    
+    public final static String MODELER_NAMESPACE = "http://activiti.com/modeler";
+    protected final static DateFormat defaultFormat = new SimpleDateFormat("yyyyMMddHHmmss");
+    protected final static DateFormat entFormat = new SimpleDateFormat("yyyyMMddHHmmssSSS");
+
+    static {
+
+        // start and end events
+        StartEventJsonConverter.fillTypes(convertersToBpmnMap, convertersToJsonMap);
+        EndEventJsonConverter.fillTypes(convertersToBpmnMap, convertersToJsonMap);
+
+        // connectors
+        SequenceFlowJsonConverter.fillTypes(convertersToBpmnMap, convertersToJsonMap);
+        MessageFlowJsonConverter.fillTypes(convertersToBpmnMap, convertersToJsonMap);
+        AssociationJsonConverter.fillTypes(convertersToBpmnMap, convertersToJsonMap);
+
+        // task types
+        BusinessRuleTaskJsonConverter.fillTypes(convertersToBpmnMap, convertersToJsonMap);
+        MailTaskJsonConverter.fillTypes(convertersToBpmnMap, convertersToJsonMap);
+        ManualTaskJsonConverter.fillTypes(convertersToBpmnMap, convertersToJsonMap);
+        ReceiveTaskJsonConverter.fillTypes(convertersToBpmnMap, convertersToJsonMap);
+        ScriptTaskJsonConverter.fillTypes(convertersToBpmnMap, convertersToJsonMap);
+        ServiceTaskJsonConverter.fillTypes(convertersToBpmnMap, convertersToJsonMap);
+        UserTaskJsonConverter.fillTypes(convertersToBpmnMap, convertersToJsonMap);
+        CallActivityJsonConverter.fillTypes(convertersToBpmnMap, convertersToJsonMap);
+        CamelTaskJsonConverter.fillTypes(convertersToBpmnMap, convertersToJsonMap);
+        MuleTaskJsonConverter.fillTypes(convertersToBpmnMap, convertersToJsonMap);
+        SendTaskJsonConverter.fillTypes(convertersToBpmnMap, convertersToJsonMap);
+
+        // gateways
+        ExclusiveGatewayJsonConverter.fillTypes(convertersToBpmnMap, convertersToJsonMap);
+        InclusiveGatewayJsonConverter.fillTypes(convertersToBpmnMap, convertersToJsonMap);
+        ParallelGatewayJsonConverter.fillTypes(convertersToBpmnMap, convertersToJsonMap);
+        EventGatewayJsonConverter.fillTypes(convertersToBpmnMap, convertersToJsonMap);
+
+        // scope constructs
+        SubProcessJsonConverter.fillTypes(convertersToBpmnMap, convertersToJsonMap);
+        EventSubProcessJsonConverter.fillTypes(convertersToBpmnMap, convertersToJsonMap);
+
+        // catch events
+        CatchEventJsonConverter.fillTypes(convertersToBpmnMap, convertersToJsonMap);
+
+        // throw events
+        ThrowEventJsonConverter.fillTypes(convertersToBpmnMap, convertersToJsonMap);
+
+        // boundary events
+        BoundaryEventJsonConverter.fillTypes(convertersToBpmnMap, convertersToJsonMap);
+        
+        // artifacts
+        TextAnnotationJsonConverter.fillTypes(convertersToBpmnMap, convertersToJsonMap);
+        DataStoreJsonConverter.fillTypes(convertersToBpmnMap, convertersToJsonMap);
+    }
+
+    private static final List<String> DI_CIRCLES = new ArrayList<String>();
+    private static final List<String> DI_RECTANGLES = new ArrayList<String>();
+    private static final List<String> DI_GATEWAY = new ArrayList<String>();
+
+    static {
+        DI_CIRCLES.add(STENCIL_EVENT_START_ERROR);
+        DI_CIRCLES.add(STENCIL_EVENT_START_MESSAGE);
+        DI_CIRCLES.add(STENCIL_EVENT_START_NONE);
+        DI_CIRCLES.add(STENCIL_EVENT_START_TIMER);
+        DI_CIRCLES.add(STENCIL_EVENT_START_SIGNAL);
+
+        DI_CIRCLES.add(STENCIL_EVENT_BOUNDARY_ERROR);
+        DI_CIRCLES.add(STENCIL_EVENT_BOUNDARY_SIGNAL);
+        DI_CIRCLES.add(STENCIL_EVENT_BOUNDARY_TIMER);
+        DI_CIRCLES.add(STENCIL_EVENT_BOUNDARY_MESSAGE);
+
+        DI_CIRCLES.add(STENCIL_EVENT_CATCH_MESSAGE);
+        DI_CIRCLES.add(STENCIL_EVENT_CATCH_SIGNAL);
+        DI_CIRCLES.add(STENCIL_EVENT_CATCH_TIMER);
+
+        DI_CIRCLES.add(STENCIL_EVENT_THROW_NONE);
+        DI_CIRCLES.add(STENCIL_EVENT_THROW_SIGNAL);
+
+        DI_CIRCLES.add(STENCIL_EVENT_END_NONE);
+        DI_CIRCLES.add(STENCIL_EVENT_END_ERROR);
+
+        DI_RECTANGLES.add(STENCIL_CALL_ACTIVITY);
+        DI_RECTANGLES.add(STENCIL_SUB_PROCESS);
+        DI_RECTANGLES.add(STENCIL_EVENT_SUB_PROCESS);
+        DI_RECTANGLES.add(STENCIL_TASK_BUSINESS_RULE);
+        DI_RECTANGLES.add(STENCIL_TASK_MAIL);
+        DI_RECTANGLES.add(STENCIL_TASK_MANUAL);
+        DI_RECTANGLES.add(STENCIL_TASK_RECEIVE);
+        DI_RECTANGLES.add(STENCIL_TASK_SCRIPT);
+        DI_RECTANGLES.add(STENCIL_TASK_SEND);
+        DI_RECTANGLES.add(STENCIL_TASK_SERVICE);
+        DI_RECTANGLES.add(STENCIL_TASK_USER);
+        DI_RECTANGLES.add(STENCIL_TASK_CAMEL);
+        DI_RECTANGLES.add(STENCIL_TASK_MULE);
+        DI_RECTANGLES.add(STENCIL_TEXT_ANNOTATION);
+
+        DI_GATEWAY.add(STENCIL_GATEWAY_EVENT);
+        DI_GATEWAY.add(STENCIL_GATEWAY_EXCLUSIVE);
+        DI_GATEWAY.add(STENCIL_GATEWAY_INCLUSIVE);
+        DI_GATEWAY.add(STENCIL_GATEWAY_PARALLEL);
+    }
+
+    public ObjectNode convertToJson(BpmnModel model) {
+        ObjectNode modelNode = objectMapper.createObjectNode();
+        double maxX = 0.0;
+        double maxY = 0.0;
+        for (GraphicInfo flowInfo : model.getLocationMap().values()) {
+          if ((flowInfo.getX() + flowInfo.getWidth()) > maxX) {
+            maxX = flowInfo.getX() + flowInfo.getWidth();
+          }
+          
+          if ((flowInfo.getY() + flowInfo.getHeight()) > maxY) {
+            maxY = flowInfo.getY() + flowInfo.getHeight();
+          }
+        }
+        maxX += 50;
+        maxY += 50;
+        
+        if (maxX < 1485) {
+          maxX = 1485;
+        }
+        
+        if (maxY < 700) {
+          maxY = 700;
+        }
+        
+        modelNode.put("bounds", BpmnJsonConverterUtil.createBoundsNode(maxX, maxY, 0, 0));
+        modelNode.put("resourceId", "canvas");
+
+        ObjectNode stencilNode = objectMapper.createObjectNode();
+        stencilNode.put("id", "BPMNDiagram");
+        modelNode.put("stencil", stencilNode);
+
+        ObjectNode stencilsetNode = objectMapper.createObjectNode();
+        stencilsetNode.put("namespace", "http://b3mn.org/stencilset/bpmn2.0#");
+        stencilsetNode.put("url", "../editor/stencilsets/bpmn2.0/bpmn2.0.json");
+        modelNode.put("stencilset", stencilsetNode);
+        
+        ArrayNode shapesArrayNode = objectMapper.createArrayNode();
+
+        Process mainProcess = null;
+        if (model.getPools().size() > 0) {
+            mainProcess = model.getProcess(model.getPools().get(0).getId());
+        } else {
+            mainProcess = model.getMainProcess();
+        }
+
+        ObjectNode propertiesNode = objectMapper.createObjectNode();
+        if (StringUtils.isNotEmpty(mainProcess.getId())) {
+            propertiesNode.put(PROPERTY_PROCESS_ID, mainProcess.getId());
+        }
+        if (StringUtils.isNotEmpty(mainProcess.getName())) {
+            propertiesNode.put(PROPERTY_NAME, mainProcess.getName());
+        }
+        if (StringUtils.isNotEmpty(mainProcess.getDocumentation())) {
+            propertiesNode.put(PROPERTY_DOCUMENTATION, mainProcess.getDocumentation());
+        }
+        if (mainProcess.isExecutable() == false) {
+          propertiesNode.put(PROPERTY_PROCESS_EXECUTABLE, "No");
+        }
+        if (StringUtils.isNoneEmpty(model.getTargetNamespace())){
+            propertiesNode.put(PROPERTY_PROCESS_NAMESPACE, model.getTargetNamespace());
+        }
+
+        BpmnJsonConverterUtil.convertMessagesToJson(model.getMessages(), propertiesNode);
+
         BpmnJsonConverterUtil.convertListenersToJson(mainProcess.getExecutionListeners(), true, propertiesNode);
         BpmnJsonConverterUtil.convertEventListenersToJson(mainProcess.getEventListeners(), propertiesNode);
         BpmnJsonConverterUtil.convertSignalDefinitionsToJson(model, propertiesNode);
@@ -313,73 +358,118 @@
             processFlowElements(model.getMainProcess(), model, shapesArrayNode, 0.0, 0.0);
             processMessageFlows(model, shapesArrayNode);
         }
->>>>>>> 155b5085
-
-    if (maxY < 700) {
-      maxY = 700;
-    }
-
-    modelNode.put("bounds", BpmnJsonConverterUtil.createBoundsNode(maxX, maxY, 0, 0));
-    modelNode.put("resourceId", "canvas");
-
-    ObjectNode stencilNode = objectMapper.createObjectNode();
-    stencilNode.put("id", "BPMNDiagram");
-    modelNode.put("stencil", stencilNode);
-
-    ObjectNode stencilsetNode = objectMapper.createObjectNode();
-    stencilsetNode.put("namespace", "http://b3mn.org/stencilset/bpmn2.0#");
-    stencilsetNode.put("url", "../editor/stencilsets/bpmn2.0/bpmn2.0.json");
-    modelNode.put("stencilset", stencilsetNode);
-
-    ArrayNode shapesArrayNode = objectMapper.createArrayNode();
-
-    Process mainProcess = null;
-    if (model.getPools().size() > 0) {
-      mainProcess = model.getProcess(model.getPools().get(0).getId());
-    } else {
-      mainProcess = model.getMainProcess();
-    }
-
-    ObjectNode propertiesNode = objectMapper.createObjectNode();
-    if (StringUtils.isNotEmpty(mainProcess.getId())) {
-      propertiesNode.put(PROPERTY_PROCESS_ID, mainProcess.getId());
-    }
-    if (StringUtils.isNotEmpty(mainProcess.getName())) {
-      propertiesNode.put(PROPERTY_NAME, mainProcess.getName());
-    }
-    if (StringUtils.isNotEmpty(mainProcess.getDocumentation())) {
-      propertiesNode.put(PROPERTY_DOCUMENTATION, mainProcess.getDocumentation());
-    }
-    if (mainProcess.isExecutable() == false) {
-      propertiesNode.put(PROPERTY_PROCESS_EXECUTABLE, "No");
-    }
-    if (StringUtils.isNoneEmpty(model.getTargetNamespace())) {
-      propertiesNode.put(PROPERTY_PROCESS_NAMESPACE, model.getTargetNamespace());
-    }
-
-    BpmnJsonConverterUtil.convertMessagesToJson(model.getMessages(), propertiesNode);
-
-    BpmnJsonConverterUtil.convertListenersToJson(mainProcess.getExecutionListeners(), true, propertiesNode);
-    BpmnJsonConverterUtil.convertEventListenersToJson(mainProcess.getEventListeners(), propertiesNode);
-
-    if (CollectionUtils.isNotEmpty(mainProcess.getDataObjects())) {
-      BpmnJsonConverterUtil.convertDataPropertiesToJson(mainProcess.getDataObjects(), propertiesNode);
-    }
-
-    modelNode.put(EDITOR_SHAPE_PROPERTIES, propertiesNode);
-
-    boolean poolHasDI = false;
-    if (model.getPools().size() > 0) {
-      for (Pool pool : model.getPools()) {
-        GraphicInfo graphicInfo = model.getGraphicInfo(pool.getId());
-        if (graphicInfo != null) {
-          poolHasDI = true;
-          break;
-        }
-<<<<<<< HEAD
-      }
-    }
-=======
+
+        modelNode.put(EDITOR_CHILD_SHAPES, shapesArrayNode);
+        return modelNode;
+    }
+
+    public void processFlowElements(FlowElementsContainer container, BpmnModel model, ArrayNode shapesArrayNode, 
+            double subProcessX, double subProcessY) {
+
+        for (FlowElement flowElement : container.getFlowElements()) {
+            processFlowElement(flowElement, container, model, shapesArrayNode, subProcessX, subProcessY);
+        }
+        
+        processArtifacts(container, model, shapesArrayNode, subProcessX, subProcessY);
+    }
+    
+    protected void processFlowElement(FlowElement flowElement, FlowElementsContainer container, BpmnModel model, 
+            ArrayNode shapesArrayNode, double containerX, double containerY) {
+        
+        Class<? extends BaseBpmnJsonConverter> converter = convertersToJsonMap.get(flowElement.getClass());
+        if (converter != null) {
+            try {
+                converter.newInstance().convertToJson(flowElement, this, model, container, shapesArrayNode, containerX, containerY);
+            } catch (Exception e) {
+                LOGGER.error("Error converting {}", flowElement, e);
+            }
+        }
+    }
+    
+    protected void processArtifacts(FlowElementsContainer container, BpmnModel model, ArrayNode shapesArrayNode,
+            double containerX, double containerY) {
+
+        for (Artifact artifact : container.getArtifacts()) {
+            Class<? extends BaseBpmnJsonConverter> converter = convertersToJsonMap.get(artifact.getClass());
+            if (converter != null) {
+                try {
+                    converter.newInstance().convertToJson(artifact, this, model, container, 
+                            shapesArrayNode, containerX, containerY);
+                } catch (Exception e) {
+                    LOGGER.error("Error converting {}", artifact, e);
+                }
+            }
+        }
+    }
+     
+    protected void processMessageFlows(BpmnModel model, ArrayNode shapesArrayNode) {
+        for (MessageFlow messageFlow : model.getMessageFlows().values()) {
+            MessageFlowJsonConverter jsonConverter = new MessageFlowJsonConverter();
+            jsonConverter.convertToJson(messageFlow, this, model, null, 
+                    shapesArrayNode, 0.0, 0.0);
+        }
+    }
+        
+    public BpmnModel convertToBpmnModel(JsonNode modelNode) {
+        
+        BpmnModel bpmnModel = new BpmnModel();
+        
+        bpmnModel.setTargetNamespace("http://activiti.org/test");
+        Map<String, JsonNode> shapeMap = new HashMap<String, JsonNode>();
+        Map<String, JsonNode> sourceRefMap = new HashMap<String, JsonNode>();
+        Map<String, JsonNode> edgeMap = new HashMap<String, JsonNode>();
+        Map<String, List<JsonNode>> sourceAndTargetMap = new HashMap<String, List<JsonNode>>();
+
+        readShapeDI(modelNode, 0, 0, shapeMap, sourceRefMap, bpmnModel);
+        filterAllEdges(modelNode, edgeMap, sourceAndTargetMap, shapeMap, sourceRefMap);
+        readEdgeDI(edgeMap, sourceAndTargetMap, bpmnModel);
+
+        ArrayNode shapesArrayNode = (ArrayNode) modelNode.get(EDITOR_CHILD_SHAPES);
+
+        if (shapesArrayNode == null || shapesArrayNode.size() == 0)
+            return bpmnModel;
+
+        boolean nonEmptyPoolFound = false;
+        Map<String, Lane> elementInLaneMap = new HashMap<String, Lane>();
+        // first create the pool structure
+        for (JsonNode shapeNode : shapesArrayNode) {
+            String stencilId = BpmnJsonConverterUtil.getStencilId(shapeNode);
+            if (STENCIL_POOL.equals(stencilId)) {
+                Pool pool = new Pool();
+                pool.setId(BpmnJsonConverterUtil.getElementId(shapeNode));
+                pool.setName(JsonConverterUtil.getPropertyValueAsString(PROPERTY_NAME, shapeNode));
+                pool.setProcessRef(JsonConverterUtil.getPropertyValueAsString(PROPERTY_PROCESS_ID, shapeNode));
+                pool.setExecutable(JsonConverterUtil.getPropertyValueAsBoolean(PROPERTY_PROCESS_EXECUTABLE, shapeNode, true));
+                bpmnModel.getPools().add(pool);
+
+                Process process = new Process();
+                process.setId(pool.getProcessRef());
+                process.setName(pool.getName());
+                process.setExecutable(pool.isExecutable());
+                bpmnModel.addProcess(process);
+
+                ArrayNode laneArrayNode = (ArrayNode) shapeNode.get(EDITOR_CHILD_SHAPES);
+                for (JsonNode laneNode : laneArrayNode) {
+                    // should be a lane, but just check to be certain
+                    String laneStencilId = BpmnJsonConverterUtil.getStencilId(laneNode);
+                    if (STENCIL_LANE.equals(laneStencilId)) {
+                        nonEmptyPoolFound = true;
+                        Lane lane = new Lane();
+                        lane.setId(BpmnJsonConverterUtil.getElementId(laneNode));
+                        lane.setName(JsonConverterUtil.getPropertyValueAsString(PROPERTY_NAME, laneNode));
+                        lane.setParentProcess(process);
+                        process.getLanes().add(lane);
+
+                        processJsonElements(laneNode.get(EDITOR_CHILD_SHAPES), modelNode, lane, shapeMap, bpmnModel);
+                        if (CollectionUtils.isNotEmpty(lane.getFlowReferences())) {
+                            for (String elementRef : lane.getFlowReferences()) {
+                                elementInLaneMap.put(elementRef, lane);
+                            }
+                        }
+                    }
+                }
+            }
+        }
         
         // Signal Definitions exist on the root level
         JsonNode signalDefinitionNode = BpmnJsonConverterUtil.getProperty(PROPERTY_SIGNAL_DEFINITIONS, modelNode);
@@ -403,690 +493,484 @@
             }
           }
         }
->>>>>>> 155b5085
-
-    if (model.getPools().size() > 0 && poolHasDI) {
-      for (Pool pool : model.getPools()) {
-        GraphicInfo graphicInfo = model.getGraphicInfo(pool.getId());
-        if (graphicInfo == null)
-          continue;
-        ObjectNode poolNode = BpmnJsonConverterUtil.createChildShape(pool.getId(), STENCIL_POOL, graphicInfo.getX() + graphicInfo.getWidth(), graphicInfo.getY() + graphicInfo.getHeight(),
-            graphicInfo.getX(), graphicInfo.getY());
-        shapesArrayNode.add(poolNode);
-        ObjectNode poolPropertiesNode = objectMapper.createObjectNode();
-        poolPropertiesNode.put(PROPERTY_OVERRIDE_ID, pool.getId());
-        poolPropertiesNode.put(PROPERTY_PROCESS_ID, pool.getProcessRef());
-        if (pool.isExecutable() == false) {
-          poolPropertiesNode.put(PROPERTY_PROCESS_EXECUTABLE, PROPERTY_VALUE_NO);
-        }
-        if (StringUtils.isNotEmpty(pool.getName())) {
-          poolPropertiesNode.put(PROPERTY_NAME, pool.getName());
-        }
-        poolNode.put(EDITOR_SHAPE_PROPERTIES, poolPropertiesNode);
-
-        ArrayNode laneShapesArrayNode = objectMapper.createArrayNode();
-        poolNode.put(EDITOR_CHILD_SHAPES, laneShapesArrayNode);
-
-        ArrayNode outgoingArrayNode = objectMapper.createArrayNode();
-        poolNode.put("outgoing", outgoingArrayNode);
-
-        Process process = model.getProcess(pool.getId());
-        if (process != null) {
-          Map<String, ArrayNode> laneMap = new HashMap<String, ArrayNode>();
-          for (Lane lane : process.getLanes()) {
-            GraphicInfo laneGraphicInfo = model.getGraphicInfo(lane.getId());
-            if (laneGraphicInfo == null)
-              continue;
-            ObjectNode laneNode = BpmnJsonConverterUtil.createChildShape(lane.getId(), STENCIL_LANE, laneGraphicInfo.getX() + laneGraphicInfo.getWidth(),
-                laneGraphicInfo.getY() + laneGraphicInfo.getHeight(), laneGraphicInfo.getX(), laneGraphicInfo.getY());
-            laneShapesArrayNode.add(laneNode);
-            ObjectNode lanePropertiesNode = objectMapper.createObjectNode();
-            lanePropertiesNode.put(PROPERTY_OVERRIDE_ID, lane.getId());
-            if (StringUtils.isNotEmpty(lane.getName())) {
-              lanePropertiesNode.put(PROPERTY_NAME, lane.getName());
-            }
-            laneNode.put(EDITOR_SHAPE_PROPERTIES, lanePropertiesNode);
-
-<<<<<<< HEAD
-            ArrayNode elementShapesArrayNode = objectMapper.createArrayNode();
-            laneNode.put(EDITOR_CHILD_SHAPES, elementShapesArrayNode);
-            laneNode.put("outgoing", objectMapper.createArrayNode());
-
-            laneMap.put(lane.getId(), elementShapesArrayNode);
+
+        if (nonEmptyPoolFound == false) {
+            Process process = new Process();
+            bpmnModel.getProcesses().add(process);
+            process.setId(BpmnJsonConverterUtil.getPropertyValueAsString(PROPERTY_PROCESS_ID, modelNode));
+            process.setName(BpmnJsonConverterUtil.getPropertyValueAsString(PROPERTY_NAME, modelNode));
+            String namespace = BpmnJsonConverterUtil.getPropertyValueAsString(PROPERTY_PROCESS_NAMESPACE, modelNode);
+            if (StringUtils.isNotEmpty(namespace)) {
+                bpmnModel.setTargetNamespace(namespace);
+            }
+            process.setDocumentation(BpmnJsonConverterUtil.getPropertyValueAsString(PROPERTY_DOCUMENTATION, modelNode));
+            JsonNode processExecutableNode = JsonConverterUtil.getProperty(PROPERTY_PROCESS_EXECUTABLE, modelNode);
+            if (processExecutableNode != null && StringUtils.isNotEmpty(processExecutableNode.asText())) {
+              process.setExecutable(JsonConverterUtil.getPropertyValueAsBoolean(PROPERTY_PROCESS_EXECUTABLE, modelNode));
+            }
+
+            BpmnJsonConverterUtil.convertJsonToMessages(modelNode, bpmnModel);
+
+            BpmnJsonConverterUtil.convertJsonToListeners(modelNode, process);
+            JsonNode eventListenersNode = BpmnJsonConverterUtil.getProperty(PROPERTY_EVENT_LISTENERS, modelNode);
+            if (eventListenersNode != null) {
+                eventListenersNode = BpmnJsonConverterUtil.validateIfNodeIsTextual(eventListenersNode);
+                BpmnJsonConverterUtil.parseEventListeners(eventListenersNode.get(PROPERTY_EVENTLISTENER_VALUE), process);
+            }
+            
+            JsonNode processDataPropertiesNode = modelNode.get(EDITOR_SHAPE_PROPERTIES).get(PROPERTY_DATA_PROPERTIES);
+
+            if (processDataPropertiesNode != null) {
+              List<ValuedDataObject> dataObjects = BpmnJsonConverterUtil.convertJsonToDataProperties(processDataPropertiesNode, process);
+              process.setDataObjects(dataObjects);
+              process.getFlowElements().addAll(dataObjects);
+            }
+
+            processJsonElements(shapesArrayNode, modelNode, process, shapeMap, bpmnModel);
+
+        } else {
+            // sequence flows are on root level so need additional parsing for pools
+            for (JsonNode shapeNode : shapesArrayNode) {
+                if (STENCIL_SEQUENCE_FLOW.equalsIgnoreCase(BpmnJsonConverterUtil.getStencilId(shapeNode)) ||
+                        STENCIL_ASSOCIATION.equalsIgnoreCase(BpmnJsonConverterUtil.getStencilId(shapeNode))) {
+
+                    String sourceRef = BpmnJsonConverterUtil.lookForSourceRef(shapeNode.get(EDITOR_SHAPE_ID).asText(), modelNode.get(EDITOR_CHILD_SHAPES));
+                    if (sourceRef != null) {
+                        Lane lane = elementInLaneMap.get(sourceRef);
+                        SequenceFlowJsonConverter flowConverter = new SequenceFlowJsonConverter();
+                        if (lane != null) {
+                            flowConverter.convertToBpmnModel(shapeNode, modelNode, this, lane, shapeMap, bpmnModel);
+                        } else {
+                            flowConverter.convertToBpmnModel(shapeNode, modelNode, this, bpmnModel.getProcesses().get(0), shapeMap, bpmnModel);
+                        }
+                    }
+                }
+            }
+        }
+
+        // sequence flows are now all on root level
+        Map<String, SubProcess> subShapesMap = new HashMap<String, SubProcess>();
+        for (Process process : bpmnModel.getProcesses()) {
+            for (FlowElement flowElement : process.findFlowElementsOfType(SubProcess.class)) {
+                SubProcess subProcess = (SubProcess) flowElement;
+                fillSubShapes(subShapesMap, subProcess);
+            }
+
+            if (subShapesMap.size() > 0) {
+                List<String> removeSubFlowsList = new ArrayList<String>();
+                for (FlowElement flowElement : process.findFlowElementsOfType(SequenceFlow.class)) {
+                    SequenceFlow sequenceFlow = (SequenceFlow) flowElement;
+                    if (subShapesMap.containsKey(sequenceFlow.getSourceRef())) {
+                        SubProcess subProcess = subShapesMap.get(sequenceFlow.getSourceRef());
+                        if (subProcess.getFlowElement(sequenceFlow.getId()) == null) {
+                          subProcess.addFlowElement(sequenceFlow);
+                          removeSubFlowsList.add(sequenceFlow.getId());
+                        }
+                    }
+                }
+                for (String flowId : removeSubFlowsList) {
+                    process.removeFlowElement(flowId);
+                }
+            }
+        }
+
+        Map<String, FlowWithContainer> allFlowMap = new HashMap<String, FlowWithContainer>();
+        List<Gateway> gatewayWithOrderList = new ArrayList<Gateway>();
+        // post handling of process elements
+        for (Process process : bpmnModel.getProcesses()) {
+            postProcessElements(process, process.getFlowElements(), edgeMap, bpmnModel, allFlowMap, gatewayWithOrderList);
+        }
+        
+        // sort the sequence flows
+        for (Gateway gateway : gatewayWithOrderList) {
+          List<ExtensionElement> orderList = gateway.getExtensionElements().get("EDITOR_FLOW_ORDER");
+          if (CollectionUtils.isNotEmpty(orderList)) {
+            for (ExtensionElement orderElement : orderList) {
+              String flowValue = orderElement.getElementText();
+              if (StringUtils.isNotEmpty(flowValue)) {
+                if (allFlowMap.containsKey(flowValue)) {
+                  FlowWithContainer flowWithContainer = allFlowMap.get(flowValue);
+                  flowWithContainer.getFlowContainer().removeFlowElement(flowWithContainer.getSequenceFlow().getId());
+                  flowWithContainer.getFlowContainer().addFlowElement(flowWithContainer.getSequenceFlow());
+                }
+              }
+            }
           }
-=======
-            BpmnJsonConverterUtil.convertJsonToMessages(modelNode, bpmnModel);
->>>>>>> 155b5085
-
-          for (FlowElement flowElement : process.getFlowElements()) {
-
-            Lane laneForElement = null;
-            GraphicInfo laneGraphicInfo = null;
-
-            FlowElement lookForElement = null;
-            if (flowElement instanceof SequenceFlow) {
-              SequenceFlow sequenceFlow = (SequenceFlow) flowElement;
-              lookForElement = model.getFlowElement(sequenceFlow.getSourceRef());
-
+          gateway.getExtensionElements().remove("EDITOR_FLOW_ORDER");
+        }
+
+        return bpmnModel;
+    }
+
+    public void processJsonElements(JsonNode shapesArrayNode, JsonNode modelNode, BaseElement parentElement, Map<String, JsonNode> shapeMap, 
+            BpmnModel bpmnModel) {
+
+      for (JsonNode shapeNode : shapesArrayNode) {
+        String stencilId = BpmnJsonConverterUtil.getStencilId(shapeNode);
+        Class<? extends BaseBpmnJsonConverter> converter = convertersToBpmnMap.get(stencilId);
+        try {
+          BaseBpmnJsonConverter converterInstance = converter.newInstance();
+          converterInstance.convertToBpmnModel(shapeNode, modelNode, this, parentElement, shapeMap, bpmnModel);
+        } catch (Exception e) {
+            LOGGER.error("Error converting {}", BpmnJsonConverterUtil.getStencilId(shapeNode), e);
+        }
+      }
+    }
+
+    private void fillSubShapes(Map<String, SubProcess> subShapesMap, SubProcess subProcess) {
+        for (FlowElement flowElement : subProcess.getFlowElements()) {
+            if (flowElement instanceof SubProcess) {
+                SubProcess childSubProcess = (SubProcess) flowElement;
+                subShapesMap.put(childSubProcess.getId(), subProcess);
+                fillSubShapes(subShapesMap, childSubProcess);
             } else {
-              lookForElement = flowElement;
-            }
-
-            for (Lane lane : process.getLanes()) {
-              if (lane.getFlowReferences().contains(lookForElement.getId())) {
-                laneGraphicInfo = model.getGraphicInfo(lane.getId());
-                if (laneGraphicInfo != null) {
-                  laneForElement = lane;
-                }
-                break;
-              }
-            }
-
-            if (flowElement instanceof SequenceFlow || laneForElement != null) {
-              processFlowElement(flowElement, process, model, laneMap.get(laneForElement.getId()), laneGraphicInfo.getX(), laneGraphicInfo.getY());
-            }
-          }
-
-          processArtifacts(process, model, shapesArrayNode, 0.0, 0.0);
-        }
-
-        for (MessageFlow messageFlow : model.getMessageFlows().values()) {
-          if (messageFlow.getSourceRef().equals(pool.getId())) {
-            outgoingArrayNode.add(BpmnJsonConverterUtil.createResourceNode(messageFlow.getId()));
-          }
-        }
-      }
-
-      processMessageFlows(model, shapesArrayNode);
-
-    } else {
-      processFlowElements(model.getMainProcess(), model, shapesArrayNode, 0.0, 0.0);
-      processMessageFlows(model, shapesArrayNode);
-    }
-
-    modelNode.put(EDITOR_CHILD_SHAPES, shapesArrayNode);
-    return modelNode;
-  }
-
-  public void processFlowElements(FlowElementsContainer container, BpmnModel model, ArrayNode shapesArrayNode, double subProcessX, double subProcessY) {
-
-    for (FlowElement flowElement : container.getFlowElements()) {
-      processFlowElement(flowElement, container, model, shapesArrayNode, subProcessX, subProcessY);
-    }
-
-    processArtifacts(container, model, shapesArrayNode, subProcessX, subProcessY);
-  }
-
-  protected void processFlowElement(FlowElement flowElement, FlowElementsContainer container, BpmnModel model, ArrayNode shapesArrayNode, double containerX, double containerY) {
-
-    Class<? extends BaseBpmnJsonConverter> converter = convertersToJsonMap.get(flowElement.getClass());
-    if (converter != null) {
-      try {
-        converter.newInstance().convertToJson(flowElement, this, model, container, shapesArrayNode, containerX, containerY);
-      } catch (Exception e) {
-        LOGGER.error("Error converting {}", flowElement, e);
-      }
-    }
-  }
-
-  protected void processArtifacts(FlowElementsContainer container, BpmnModel model, ArrayNode shapesArrayNode, double containerX, double containerY) {
-
-    for (Artifact artifact : container.getArtifacts()) {
-      Class<? extends BaseBpmnJsonConverter> converter = convertersToJsonMap.get(artifact.getClass());
-      if (converter != null) {
-        try {
-          converter.newInstance().convertToJson(artifact, this, model, container, shapesArrayNode, containerX, containerY);
-        } catch (Exception e) {
-          LOGGER.error("Error converting {}", artifact, e);
-        }
-      }
-    }
-  }
-
-  protected void processMessageFlows(BpmnModel model, ArrayNode shapesArrayNode) {
-    for (MessageFlow messageFlow : model.getMessageFlows().values()) {
-      MessageFlowJsonConverter jsonConverter = new MessageFlowJsonConverter();
-      jsonConverter.convertToJson(messageFlow, this, model, null, shapesArrayNode, 0.0, 0.0);
-    }
-  }
-
-  public BpmnModel convertToBpmnModel(JsonNode modelNode) {
-
-    BpmnModel bpmnModel = new BpmnModel();
-
-    bpmnModel.setTargetNamespace("http://activiti.org/test");
-    Map<String, JsonNode> shapeMap = new HashMap<String, JsonNode>();
-    Map<String, JsonNode> sourceRefMap = new HashMap<String, JsonNode>();
-    Map<String, JsonNode> edgeMap = new HashMap<String, JsonNode>();
-    Map<String, List<JsonNode>> sourceAndTargetMap = new HashMap<String, List<JsonNode>>();
-
-    readShapeDI(modelNode, 0, 0, shapeMap, sourceRefMap, bpmnModel);
-    filterAllEdges(modelNode, edgeMap, sourceAndTargetMap, shapeMap, sourceRefMap);
-    readEdgeDI(edgeMap, sourceAndTargetMap, bpmnModel);
-
-    ArrayNode shapesArrayNode = (ArrayNode) modelNode.get(EDITOR_CHILD_SHAPES);
-
-    if (shapesArrayNode == null || shapesArrayNode.size() == 0)
-      return bpmnModel;
-
-    boolean nonEmptyPoolFound = false;
-    Map<String, Lane> elementInLaneMap = new HashMap<String, Lane>();
-    // first create the pool structure
-    for (JsonNode shapeNode : shapesArrayNode) {
-      String stencilId = BpmnJsonConverterUtil.getStencilId(shapeNode);
-      if (STENCIL_POOL.equals(stencilId)) {
-        Pool pool = new Pool();
-        pool.setId(BpmnJsonConverterUtil.getElementId(shapeNode));
-        pool.setName(JsonConverterUtil.getPropertyValueAsString(PROPERTY_NAME, shapeNode));
-        pool.setProcessRef(JsonConverterUtil.getPropertyValueAsString(PROPERTY_PROCESS_ID, shapeNode));
-        pool.setExecutable(JsonConverterUtil.getPropertyValueAsBoolean(PROPERTY_PROCESS_EXECUTABLE, shapeNode, true));
-        bpmnModel.getPools().add(pool);
-
-        Process process = new Process();
-        process.setId(pool.getProcessRef());
-        process.setName(pool.getName());
-        process.setExecutable(pool.isExecutable());
-        bpmnModel.addProcess(process);
-
-        ArrayNode laneArrayNode = (ArrayNode) shapeNode.get(EDITOR_CHILD_SHAPES);
-        for (JsonNode laneNode : laneArrayNode) {
-          // should be a lane, but just check to be certain
-          String laneStencilId = BpmnJsonConverterUtil.getStencilId(laneNode);
-          if (STENCIL_LANE.equals(laneStencilId)) {
-            nonEmptyPoolFound = true;
-            Lane lane = new Lane();
-            lane.setId(BpmnJsonConverterUtil.getElementId(laneNode));
-            lane.setName(JsonConverterUtil.getPropertyValueAsString(PROPERTY_NAME, laneNode));
-            lane.setParentProcess(process);
-            process.getLanes().add(lane);
-
-            processJsonElements(laneNode.get(EDITOR_CHILD_SHAPES), modelNode, lane, shapeMap, bpmnModel);
-            if (CollectionUtils.isNotEmpty(lane.getFlowReferences())) {
-              for (String elementRef : lane.getFlowReferences()) {
-                elementInLaneMap.put(elementRef, lane);
-              }
-            }
-          }
-        }
-      }
-    }
-
-    if (nonEmptyPoolFound == false) {
-      Process process = new Process();
-      bpmnModel.getProcesses().add(process);
-      process.setId(BpmnJsonConverterUtil.getPropertyValueAsString(PROPERTY_PROCESS_ID, modelNode));
-      process.setName(BpmnJsonConverterUtil.getPropertyValueAsString(PROPERTY_NAME, modelNode));
-      String namespace = BpmnJsonConverterUtil.getPropertyValueAsString(PROPERTY_PROCESS_NAMESPACE, modelNode);
-      if (StringUtils.isNotEmpty(namespace)) {
-        bpmnModel.setTargetNamespace(namespace);
-      }
-      process.setDocumentation(BpmnJsonConverterUtil.getPropertyValueAsString(PROPERTY_DOCUMENTATION, modelNode));
-      JsonNode processExecutableNode = JsonConverterUtil.getProperty(PROPERTY_PROCESS_EXECUTABLE, modelNode);
-      if (processExecutableNode != null && StringUtils.isNotEmpty(processExecutableNode.asText())) {
-        process.setExecutable(JsonConverterUtil.getPropertyValueAsBoolean(PROPERTY_PROCESS_EXECUTABLE, modelNode));
-      }
-
-      BpmnJsonConverterUtil.convertJsonToMessages(modelNode, bpmnModel);
-
-      BpmnJsonConverterUtil.convertJsonToListeners(modelNode, process);
-      JsonNode eventListenersNode = BpmnJsonConverterUtil.getProperty(PROPERTY_EVENT_LISTENERS, modelNode);
-      if (eventListenersNode != null) {
-        eventListenersNode = BpmnJsonConverterUtil.validateIfNodeIsTextual(eventListenersNode);
-        BpmnJsonConverterUtil.parseEventListeners(eventListenersNode.get(PROPERTY_EVENTLISTENER_VALUE), process);
-      }
-
-      JsonNode processDataPropertiesNode = modelNode.get(EDITOR_SHAPE_PROPERTIES).get(PROPERTY_DATA_PROPERTIES);
-
-      if (processDataPropertiesNode != null) {
-        List<ValuedDataObject> dataObjects = BpmnJsonConverterUtil.convertJsonToDataProperties(processDataPropertiesNode, process);
-        process.setDataObjects(dataObjects);
-        process.getFlowElements().addAll(dataObjects);
-      }
-
-      processJsonElements(shapesArrayNode, modelNode, process, shapeMap, bpmnModel);
-
-    } else {
-      // sequence flows are on root level so need additional parsing for
-      // pools
-      for (JsonNode shapeNode : shapesArrayNode) {
-        if (STENCIL_SEQUENCE_FLOW.equalsIgnoreCase(BpmnJsonConverterUtil.getStencilId(shapeNode)) || STENCIL_ASSOCIATION.equalsIgnoreCase(BpmnJsonConverterUtil.getStencilId(shapeNode))) {
-
-          String sourceRef = BpmnJsonConverterUtil.lookForSourceRef(shapeNode.get(EDITOR_SHAPE_ID).asText(), modelNode.get(EDITOR_CHILD_SHAPES));
-          if (sourceRef != null) {
-            Lane lane = elementInLaneMap.get(sourceRef);
-            SequenceFlowJsonConverter flowConverter = new SequenceFlowJsonConverter();
-            if (lane != null) {
-              flowConverter.convertToBpmnModel(shapeNode, modelNode, this, lane, shapeMap, bpmnModel);
+                subShapesMap.put(flowElement.getId(), subProcess);
+            }
+        }
+    }
+
+    private void postProcessElements(FlowElementsContainer parentContainer,  Collection<FlowElement> flowElementList, 
+            Map<String, JsonNode> edgeMap, BpmnModel bpmnModel, Map<String, FlowWithContainer> allFlowMap, List<Gateway> gatewayWithOrderList) {
+
+        for (FlowElement flowElement : flowElementList) {
+            
+            if (flowElement instanceof Event) {
+                Event event = (Event) flowElement;
+                if (CollectionUtils.isNotEmpty(event.getEventDefinitions())) {
+                    EventDefinition eventDef = event.getEventDefinitions().get(0);
+                    if (eventDef instanceof SignalEventDefinition) {
+                        SignalEventDefinition signalEventDef = (SignalEventDefinition) eventDef;
+                        if (StringUtils.isNotEmpty(signalEventDef.getSignalRef())) {
+                            if (bpmnModel.getSignal(signalEventDef.getSignalRef()) == null) {
+                                bpmnModel.addSignal(new Signal(signalEventDef.getSignalRef(), signalEventDef.getSignalRef()));
+                            }
+                        }
+                        
+                    } else if (eventDef instanceof MessageEventDefinition) {
+                        MessageEventDefinition messageEventDef = (MessageEventDefinition) eventDef;
+                        if (StringUtils.isNotEmpty(messageEventDef.getMessageRef())) {
+                            if (bpmnModel.getMessage(messageEventDef.getMessageRef()) == null) {
+                                bpmnModel.addMessage(new Message(messageEventDef.getMessageRef(), messageEventDef.getMessageRef(), null));
+                            }
+                        }
+                    }
+                }
+            }
+            
+            if (flowElement instanceof BoundaryEvent) {
+                BoundaryEvent boundaryEvent = (BoundaryEvent) flowElement;
+                Activity activity = retrieveAttachedRefObject(boundaryEvent.getAttachedToRefId(), parentContainer.getFlowElements());
+              
+                if (activity == null) {
+                    LOGGER.warn("Boundary event " + boundaryEvent.getId() + " is not attached to any activity");
+                } else {
+                    boundaryEvent.setAttachedToRef(activity);
+                    activity.getBoundaryEvents().add(boundaryEvent);
+                }
+                
+            } else if (flowElement instanceof Gateway) {
+                if (flowElement.getExtensionElements().containsKey("EDITOR_FLOW_ORDER")) {
+                    gatewayWithOrderList.add((Gateway) flowElement);
+                }
+                
+            } else if (flowElement instanceof SubProcess) {
+                SubProcess subProcess = (SubProcess) flowElement;
+                postProcessElements(subProcess, subProcess.getFlowElements(), edgeMap, bpmnModel, allFlowMap, gatewayWithOrderList);
+                
+            } else if (flowElement instanceof SequenceFlow) {
+                SequenceFlow sequenceFlow = (SequenceFlow) flowElement;
+                FlowElement sourceFlowElement = parentContainer.getFlowElement(sequenceFlow.getSourceRef());
+                if (sourceFlowElement != null && sourceFlowElement instanceof FlowNode) {
+                    
+                    FlowWithContainer flowWithContainer = new FlowWithContainer(sequenceFlow, parentContainer);
+                    if (sequenceFlow.getExtensionElements().get("EDITOR_RESOURCEID") != null && sequenceFlow.getExtensionElements().get("EDITOR_RESOURCEID").size() > 0) {
+                        allFlowMap.put(sequenceFlow.getExtensionElements().get("EDITOR_RESOURCEID").get(0).getElementText(), flowWithContainer);
+                        sequenceFlow.getExtensionElements().remove("EDITOR_RESOURCEID");
+                    }
+                    
+                    ((FlowNode) sourceFlowElement).getOutgoingFlows().add(sequenceFlow);
+                    JsonNode edgeNode = edgeMap.get(sequenceFlow.getId());
+                    if (edgeNode != null) {
+                      boolean isDefault = JsonConverterUtil.getPropertyValueAsBoolean("defaultflow", edgeNode);
+                      if (isDefault) {
+                          if (sourceFlowElement instanceof Activity) {
+                              ((Activity) sourceFlowElement).setDefaultFlow(sequenceFlow.getId());
+                          } else if (sourceFlowElement instanceof Gateway) {
+                              ((Gateway) sourceFlowElement).setDefaultFlow(sequenceFlow.getId());
+                          }
+                      }
+                    }
+                }
+                FlowElement targetFlowElement = parentContainer.getFlowElement(sequenceFlow.getTargetRef());
+                if (targetFlowElement != null && targetFlowElement instanceof FlowNode) {
+                    ((FlowNode) targetFlowElement).getIncomingFlows().add(sequenceFlow);
+                }
+            }
+        }
+    }
+
+    private Activity retrieveAttachedRefObject(String attachedToRefId, Collection<FlowElement> flowElementList) {
+        Activity activity = null;
+        if (StringUtils.isNotEmpty(attachedToRefId)) {
+            for (FlowElement flowElement : flowElementList) {
+                if (attachedToRefId.equals(flowElement.getId())) {
+                    activity = (Activity) flowElement;
+                    break;
+                    
+                } else if (flowElement instanceof SubProcess) {
+                    SubProcess subProcess = (SubProcess) flowElement;
+                    Activity retrievedActivity = retrieveAttachedRefObject(attachedToRefId, subProcess.getFlowElements());
+                    if (retrievedActivity != null) {
+                        activity = retrievedActivity;
+                        break;
+                    }
+                }
+            }
+        }
+        return activity;
+    }
+
+    private void readShapeDI(JsonNode objectNode, double parentX, double parentY, Map<String, JsonNode> shapeMap, Map<String, JsonNode> sourceRefMap, BpmnModel bpmnModel) {
+
+        if (objectNode.get(EDITOR_CHILD_SHAPES) != null) {
+            for (JsonNode jsonChildNode : objectNode.get(EDITOR_CHILD_SHAPES)) {
+
+                String stencilId = BpmnJsonConverterUtil.getStencilId(jsonChildNode);
+                if (STENCIL_SEQUENCE_FLOW.equals(stencilId) == false) {
+
+                    GraphicInfo graphicInfo = new GraphicInfo();
+
+                    JsonNode boundsNode = jsonChildNode.get(EDITOR_BOUNDS);
+                    ObjectNode upperLeftNode = (ObjectNode) boundsNode.get(EDITOR_BOUNDS_UPPER_LEFT);
+                    graphicInfo.setX(upperLeftNode.get(EDITOR_BOUNDS_X).asDouble() + parentX);
+                    graphicInfo.setY(upperLeftNode.get(EDITOR_BOUNDS_Y).asDouble() + parentY);
+
+                    ObjectNode lowerRightNode = (ObjectNode) boundsNode.get(EDITOR_BOUNDS_LOWER_RIGHT);
+                    graphicInfo.setWidth(lowerRightNode.get(EDITOR_BOUNDS_X).asDouble() - graphicInfo.getX() + parentX);
+                    graphicInfo.setHeight(lowerRightNode.get(EDITOR_BOUNDS_Y).asDouble() - graphicInfo.getY() + parentY);
+
+                    String childShapeId = jsonChildNode.get(EDITOR_SHAPE_ID).asText();
+                    bpmnModel.addGraphicInfo(BpmnJsonConverterUtil.getElementId(jsonChildNode), graphicInfo);
+
+                    shapeMap.put(childShapeId, jsonChildNode);
+
+                    ArrayNode outgoingNode = (ArrayNode) jsonChildNode.get("outgoing");
+                    if (outgoingNode != null && outgoingNode.size() > 0) {
+                        for (JsonNode outgoingChildNode : outgoingNode) {
+                            JsonNode resourceNode = outgoingChildNode.get(EDITOR_SHAPE_ID);
+                            if (resourceNode != null) {
+                                sourceRefMap.put(resourceNode.asText(), jsonChildNode);
+                            }
+                        }
+                    }
+
+                    readShapeDI(jsonChildNode, graphicInfo.getX(), graphicInfo.getY(), shapeMap, sourceRefMap, bpmnModel);
+                }
+            }
+        }
+    }
+
+    private void filterAllEdges(JsonNode objectNode, Map<String, JsonNode> edgeMap, Map<String, List<JsonNode>> sourceAndTargetMap, Map<String, JsonNode> shapeMap, Map<String, JsonNode> sourceRefMap) {
+
+        if (objectNode.get(EDITOR_CHILD_SHAPES) != null) {
+            for (JsonNode jsonChildNode : objectNode.get(EDITOR_CHILD_SHAPES)) {
+
+                ObjectNode childNode = (ObjectNode) jsonChildNode;
+                String stencilId = BpmnJsonConverterUtil.getStencilId(childNode);
+                if (STENCIL_SUB_PROCESS.equals(stencilId)) {
+                    filterAllEdges(childNode, edgeMap, sourceAndTargetMap, shapeMap, sourceRefMap);
+
+                } else if (STENCIL_SEQUENCE_FLOW.equals(stencilId) || STENCIL_ASSOCIATION.equals(stencilId)) {
+
+                    String childEdgeId = BpmnJsonConverterUtil.getElementId(childNode);
+                    JsonNode targetNode = childNode.get("target");
+                    if (targetNode != null && targetNode.isNull() == false) {
+                        String targetRefId = targetNode.get(EDITOR_SHAPE_ID).asText();
+                        List<JsonNode> sourceAndTargetList = new ArrayList<JsonNode>();
+                        sourceAndTargetList.add(sourceRefMap.get(childNode.get(EDITOR_SHAPE_ID).asText()));
+                        sourceAndTargetList.add(shapeMap.get(targetRefId));
+                        sourceAndTargetMap.put(childEdgeId, sourceAndTargetList);
+                    }
+                    edgeMap.put(childEdgeId, childNode);
+                }
+            }
+        }
+    }
+
+    private void readEdgeDI(Map<String, JsonNode> edgeMap, Map<String, List<JsonNode>> sourceAndTargetMap, BpmnModel bpmnModel) {
+        
+        for (String edgeId : edgeMap.keySet()) {
+
+            JsonNode edgeNode = edgeMap.get(edgeId);
+            List<JsonNode> sourceAndTargetList = sourceAndTargetMap.get(edgeId);
+
+            JsonNode sourceRefNode = null;
+            JsonNode targetRefNode = null;
+            
+            if (sourceAndTargetList != null && sourceAndTargetList.size() > 1) {
+                sourceRefNode = sourceAndTargetList.get(0);
+                targetRefNode = sourceAndTargetList.get(1);
+            }
+
+            if (sourceRefNode == null) {
+                LOGGER.info("Skipping edge {} because source ref is null", edgeId);
+                continue;
+            }
+
+            if (targetRefNode == null) {
+                LOGGER.info("Skipping edge {} because target ref is null", edgeId);
+                continue;
+            }
+
+            JsonNode dockersNode = edgeNode.get(EDITOR_DOCKERS);
+            double sourceDockersX = dockersNode.get(0).get(EDITOR_BOUNDS_X).asDouble();
+            double sourceDockersY = dockersNode.get(0).get(EDITOR_BOUNDS_Y).asDouble();
+
+            GraphicInfo sourceInfo = bpmnModel.getGraphicInfo(BpmnJsonConverterUtil.getElementId(sourceRefNode));
+            GraphicInfo targetInfo = bpmnModel.getGraphicInfo(BpmnJsonConverterUtil.getElementId(targetRefNode));
+
+            double sourceRefLineX = sourceInfo.getX() + sourceDockersX;
+            double sourceRefLineY = sourceInfo.getY() + sourceDockersY;
+
+            double nextPointInLineX;
+            double nextPointInLineY;
+
+            nextPointInLineX = dockersNode.get(1).get(EDITOR_BOUNDS_X).asDouble();
+            nextPointInLineY = dockersNode.get(1).get(EDITOR_BOUNDS_Y).asDouble();
+            if (dockersNode.size() == 2) {
+                nextPointInLineX += targetInfo.getX();
+                nextPointInLineY += targetInfo.getY();
+            }
+
+            Line2D firstLine = new Line2D(sourceRefLineX, sourceRefLineY, nextPointInLineX, nextPointInLineY);
+
+            String sourceRefStencilId = BpmnJsonConverterUtil.getStencilId(sourceRefNode);
+            String targetRefStencilId = BpmnJsonConverterUtil.getStencilId(targetRefNode);
+
+            List<GraphicInfo> graphicInfoList = new ArrayList<GraphicInfo>();
+
+            AbstractContinuousCurve2D source2D = null;
+            if (DI_CIRCLES.contains(sourceRefStencilId)) {
+                source2D = new Circle2D(sourceInfo.getX() + sourceDockersX, sourceInfo.getY() + sourceDockersY, sourceDockersX);
+
+            } else if (DI_RECTANGLES.contains(sourceRefStencilId)) {
+                source2D = createRectangle(sourceInfo);
+
+            } else if (DI_GATEWAY.contains(sourceRefStencilId)) {
+                source2D = createGateway(sourceInfo);
+            }
+            
+            if (source2D != null) {
+                Collection<Point2D> intersections = source2D.intersections(firstLine);
+                if (intersections != null && intersections.size() > 0) {
+                    Point2D intersection = intersections.iterator().next();
+                    graphicInfoList.add(createGraphicInfo(intersection.x(), intersection.y()));
+                } else {
+                    graphicInfoList.add(createGraphicInfo(sourceRefLineX, sourceRefLineY));
+                }
+            }
+
+            Line2D lastLine = null;
+
+            if (dockersNode.size() > 2) {
+                for (int i = 1; i < dockersNode.size() - 1; i++) {
+                    double x = dockersNode.get(i).get(EDITOR_BOUNDS_X).asDouble();
+                    double y = dockersNode.get(i).get(EDITOR_BOUNDS_Y).asDouble();
+                    graphicInfoList.add(createGraphicInfo(x, y));
+                }
+
+                double startLastLineX = dockersNode.get(dockersNode.size() - 2).get(EDITOR_BOUNDS_X).asDouble();
+                double startLastLineY = dockersNode.get(dockersNode.size() - 2).get(EDITOR_BOUNDS_Y).asDouble();
+
+                double endLastLineX = dockersNode.get(dockersNode.size() - 1).get(EDITOR_BOUNDS_X).asDouble();
+                double endLastLineY = dockersNode.get(dockersNode.size() - 1).get(EDITOR_BOUNDS_Y).asDouble();
+
+                endLastLineX += targetInfo.getX();
+                endLastLineY += targetInfo.getY();
+
+                lastLine = new Line2D(startLastLineX, startLastLineY, endLastLineX, endLastLineY);
+
             } else {
-              flowConverter.convertToBpmnModel(shapeNode, modelNode, this, bpmnModel.getProcesses().get(0), shapeMap, bpmnModel);
-            }
-          }
-        }
-      }
-    }
-
-    // sequence flows are now all on root level
-    Map<String, SubProcess> subShapesMap = new HashMap<String, SubProcess>();
-    for (Process process : bpmnModel.getProcesses()) {
-      for (FlowElement flowElement : process.findFlowElementsOfType(SubProcess.class)) {
-        SubProcess subProcess = (SubProcess) flowElement;
-        fillSubShapes(subShapesMap, subProcess);
-      }
-
-      if (subShapesMap.size() > 0) {
-        List<String> removeSubFlowsList = new ArrayList<String>();
-        for (FlowElement flowElement : process.findFlowElementsOfType(SequenceFlow.class)) {
-          SequenceFlow sequenceFlow = (SequenceFlow) flowElement;
-          if (subShapesMap.containsKey(sequenceFlow.getSourceRef())) {
-            SubProcess subProcess = subShapesMap.get(sequenceFlow.getSourceRef());
-            if (subProcess.getFlowElement(sequenceFlow.getId()) == null) {
-              subProcess.addFlowElement(sequenceFlow);
-              removeSubFlowsList.add(sequenceFlow.getId());
-            }
-          }
-        }
-        for (String flowId : removeSubFlowsList) {
-          process.removeFlowElement(flowId);
-        }
-      }
-    }
-
-    Map<String, FlowWithContainer> allFlowMap = new HashMap<String, FlowWithContainer>();
-    List<Gateway> gatewayWithOrderList = new ArrayList<Gateway>();
-    // post handling of process elements
-    for (Process process : bpmnModel.getProcesses()) {
-      postProcessElements(process, process.getFlowElements(), edgeMap, bpmnModel, allFlowMap, gatewayWithOrderList);
-    }
-
-    // sort the sequence flows
-    for (Gateway gateway : gatewayWithOrderList) {
-      List<ExtensionElement> orderList = gateway.getExtensionElements().get("EDITOR_FLOW_ORDER");
-      if (CollectionUtils.isNotEmpty(orderList)) {
-        for (ExtensionElement orderElement : orderList) {
-          String flowValue = orderElement.getElementText();
-          if (StringUtils.isNotEmpty(flowValue)) {
-            if (allFlowMap.containsKey(flowValue)) {
-              FlowWithContainer flowWithContainer = allFlowMap.get(flowValue);
-              flowWithContainer.getFlowContainer().removeFlowElement(flowWithContainer.getSequenceFlow().getId());
-              flowWithContainer.getFlowContainer().addFlowElement(flowWithContainer.getSequenceFlow());
-            }
-          }
-        }
-      }
-      gateway.getExtensionElements().remove("EDITOR_FLOW_ORDER");
-    }
-
-    return bpmnModel;
-  }
-
-  public void processJsonElements(JsonNode shapesArrayNode, JsonNode modelNode, BaseElement parentElement, Map<String, JsonNode> shapeMap, BpmnModel bpmnModel) {
-
-    for (JsonNode shapeNode : shapesArrayNode) {
-      String stencilId = BpmnJsonConverterUtil.getStencilId(shapeNode);
-      Class<? extends BaseBpmnJsonConverter> converter = convertersToBpmnMap.get(stencilId);
-      try {
-        BaseBpmnJsonConverter converterInstance = converter.newInstance();
-        converterInstance.convertToBpmnModel(shapeNode, modelNode, this, parentElement, shapeMap, bpmnModel);
-      } catch (Exception e) {
-        LOGGER.error("Error converting {}", BpmnJsonConverterUtil.getStencilId(shapeNode), e);
-      }
-    }
-  }
-
-  private void fillSubShapes(Map<String, SubProcess> subShapesMap, SubProcess subProcess) {
-    for (FlowElement flowElement : subProcess.getFlowElements()) {
-      if (flowElement instanceof SubProcess) {
-        SubProcess childSubProcess = (SubProcess) flowElement;
-        subShapesMap.put(childSubProcess.getId(), subProcess);
-        fillSubShapes(subShapesMap, childSubProcess);
-      } else {
-        subShapesMap.put(flowElement.getId(), subProcess);
-      }
-    }
-  }
-
-  private void postProcessElements(FlowElementsContainer parentContainer, Collection<FlowElement> flowElementList, Map<String, JsonNode> edgeMap, BpmnModel bpmnModel,
-      Map<String, FlowWithContainer> allFlowMap, List<Gateway> gatewayWithOrderList) {
-
-    for (FlowElement flowElement : flowElementList) {
-
-      if (flowElement instanceof Event) {
-        Event event = (Event) flowElement;
-        if (CollectionUtils.isNotEmpty(event.getEventDefinitions())) {
-          EventDefinition eventDef = event.getEventDefinitions().get(0);
-          if (eventDef instanceof SignalEventDefinition) {
-            SignalEventDefinition signalEventDef = (SignalEventDefinition) eventDef;
-            if (StringUtils.isNotEmpty(signalEventDef.getSignalRef())) {
-              if (bpmnModel.getSignal(signalEventDef.getSignalRef()) == null) {
-                bpmnModel.addSignal(new Signal(signalEventDef.getSignalRef(), signalEventDef.getSignalRef()));
-              }
-            }
-
-          } else if (eventDef instanceof MessageEventDefinition) {
-            MessageEventDefinition messageEventDef = (MessageEventDefinition) eventDef;
-            if (StringUtils.isNotEmpty(messageEventDef.getMessageRef())) {
-              if (bpmnModel.getMessage(messageEventDef.getMessageRef()) == null) {
-                bpmnModel.addMessage(new Message(messageEventDef.getMessageRef(), messageEventDef.getMessageRef(), null));
-              }
-            }
-          }
-        }
-      }
-
-      if (flowElement instanceof BoundaryEvent) {
-        BoundaryEvent boundaryEvent = (BoundaryEvent) flowElement;
-        Activity activity = retrieveAttachedRefObject(boundaryEvent.getAttachedToRefId(), parentContainer.getFlowElements());
-
-        if (activity == null) {
-          LOGGER.warn("Boundary event " + boundaryEvent.getId() + " is not attached to any activity");
-        } else {
-          boundaryEvent.setAttachedToRef(activity);
-          activity.getBoundaryEvents().add(boundaryEvent);
-        }
-
-      } else if (flowElement instanceof Gateway) {
-        if (flowElement.getExtensionElements().containsKey("EDITOR_FLOW_ORDER")) {
-          gatewayWithOrderList.add((Gateway) flowElement);
-        }
-
-      } else if (flowElement instanceof SubProcess) {
-        SubProcess subProcess = (SubProcess) flowElement;
-        postProcessElements(subProcess, subProcess.getFlowElements(), edgeMap, bpmnModel, allFlowMap, gatewayWithOrderList);
-
-      } else if (flowElement instanceof SequenceFlow) {
-        SequenceFlow sequenceFlow = (SequenceFlow) flowElement;
-        FlowElement sourceFlowElement = parentContainer.getFlowElement(sequenceFlow.getSourceRef());
-        if (sourceFlowElement != null && sourceFlowElement instanceof FlowNode) {
-
-          FlowWithContainer flowWithContainer = new FlowWithContainer(sequenceFlow, parentContainer);
-          if (sequenceFlow.getExtensionElements().get("EDITOR_RESOURCEID") != null && sequenceFlow.getExtensionElements().get("EDITOR_RESOURCEID").size() > 0) {
-            allFlowMap.put(sequenceFlow.getExtensionElements().get("EDITOR_RESOURCEID").get(0).getElementText(), flowWithContainer);
-            sequenceFlow.getExtensionElements().remove("EDITOR_RESOURCEID");
-          }
-
-          ((FlowNode) sourceFlowElement).getOutgoingFlows().add(sequenceFlow);
-          JsonNode edgeNode = edgeMap.get(sequenceFlow.getId());
-          if (edgeNode != null) {
-            boolean isDefault = JsonConverterUtil.getPropertyValueAsBoolean("defaultflow", edgeNode);
-            if (isDefault) {
-              if (sourceFlowElement instanceof Activity) {
-                ((Activity) sourceFlowElement).setDefaultFlow(sequenceFlow.getId());
-              } else if (sourceFlowElement instanceof Gateway) {
-                ((Gateway) sourceFlowElement).setDefaultFlow(sequenceFlow.getId());
-              }
-            }
-          }
-        }
-        FlowElement targetFlowElement = parentContainer.getFlowElement(sequenceFlow.getTargetRef());
-        if (targetFlowElement != null && targetFlowElement instanceof FlowNode) {
-          ((FlowNode) targetFlowElement).getIncomingFlows().add(sequenceFlow);
-        }
-      }
-    }
-  }
-
-  private Activity retrieveAttachedRefObject(String attachedToRefId, Collection<FlowElement> flowElementList) {
-    Activity activity = null;
-    if (StringUtils.isNotEmpty(attachedToRefId)) {
-      for (FlowElement flowElement : flowElementList) {
-        if (attachedToRefId.equals(flowElement.getId())) {
-          activity = (Activity) flowElement;
-          break;
-
-        } else if (flowElement instanceof SubProcess) {
-          SubProcess subProcess = (SubProcess) flowElement;
-          Activity retrievedActivity = retrieveAttachedRefObject(attachedToRefId, subProcess.getFlowElements());
-          if (retrievedActivity != null) {
-            activity = retrievedActivity;
-            break;
-          }
-        }
-      }
-    }
-    return activity;
-  }
-
-  private void readShapeDI(JsonNode objectNode, double parentX, double parentY, Map<String, JsonNode> shapeMap, Map<String, JsonNode> sourceRefMap, BpmnModel bpmnModel) {
-
-    if (objectNode.get(EDITOR_CHILD_SHAPES) != null) {
-      for (JsonNode jsonChildNode : objectNode.get(EDITOR_CHILD_SHAPES)) {
-
-        String stencilId = BpmnJsonConverterUtil.getStencilId(jsonChildNode);
-        if (STENCIL_SEQUENCE_FLOW.equals(stencilId) == false) {
-
-          GraphicInfo graphicInfo = new GraphicInfo();
-
-          JsonNode boundsNode = jsonChildNode.get(EDITOR_BOUNDS);
-          ObjectNode upperLeftNode = (ObjectNode) boundsNode.get(EDITOR_BOUNDS_UPPER_LEFT);
-          graphicInfo.setX(upperLeftNode.get(EDITOR_BOUNDS_X).asDouble() + parentX);
-          graphicInfo.setY(upperLeftNode.get(EDITOR_BOUNDS_Y).asDouble() + parentY);
-
-          ObjectNode lowerRightNode = (ObjectNode) boundsNode.get(EDITOR_BOUNDS_LOWER_RIGHT);
-          graphicInfo.setWidth(lowerRightNode.get(EDITOR_BOUNDS_X).asDouble() - graphicInfo.getX() + parentX);
-          graphicInfo.setHeight(lowerRightNode.get(EDITOR_BOUNDS_Y).asDouble() - graphicInfo.getY() + parentY);
-
-          String childShapeId = jsonChildNode.get(EDITOR_SHAPE_ID).asText();
-          bpmnModel.addGraphicInfo(BpmnJsonConverterUtil.getElementId(jsonChildNode), graphicInfo);
-
-          shapeMap.put(childShapeId, jsonChildNode);
-
-          ArrayNode outgoingNode = (ArrayNode) jsonChildNode.get("outgoing");
-          if (outgoingNode != null && outgoingNode.size() > 0) {
-            for (JsonNode outgoingChildNode : outgoingNode) {
-              JsonNode resourceNode = outgoingChildNode.get(EDITOR_SHAPE_ID);
-              if (resourceNode != null) {
-                sourceRefMap.put(resourceNode.asText(), jsonChildNode);
-              }
-            }
-          }
-
-          readShapeDI(jsonChildNode, graphicInfo.getX(), graphicInfo.getY(), shapeMap, sourceRefMap, bpmnModel);
-        }
-      }
-    }
-  }
-
-  private void filterAllEdges(JsonNode objectNode, Map<String, JsonNode> edgeMap, Map<String, List<JsonNode>> sourceAndTargetMap, Map<String, JsonNode> shapeMap, Map<String, JsonNode> sourceRefMap) {
-
-    if (objectNode.get(EDITOR_CHILD_SHAPES) != null) {
-      for (JsonNode jsonChildNode : objectNode.get(EDITOR_CHILD_SHAPES)) {
-
-        ObjectNode childNode = (ObjectNode) jsonChildNode;
-        String stencilId = BpmnJsonConverterUtil.getStencilId(childNode);
-        if (STENCIL_SUB_PROCESS.equals(stencilId)) {
-          filterAllEdges(childNode, edgeMap, sourceAndTargetMap, shapeMap, sourceRefMap);
-
-        } else if (STENCIL_SEQUENCE_FLOW.equals(stencilId) || STENCIL_ASSOCIATION.equals(stencilId)) {
-
-          String childEdgeId = BpmnJsonConverterUtil.getElementId(childNode);
-          JsonNode targetNode = childNode.get("target");
-          if (targetNode != null && targetNode.isNull() == false) {
-            String targetRefId = targetNode.get(EDITOR_SHAPE_ID).asText();
-            List<JsonNode> sourceAndTargetList = new ArrayList<JsonNode>();
-            sourceAndTargetList.add(sourceRefMap.get(childNode.get(EDITOR_SHAPE_ID).asText()));
-            sourceAndTargetList.add(shapeMap.get(targetRefId));
-            sourceAndTargetMap.put(childEdgeId, sourceAndTargetList);
-          }
-          edgeMap.put(childEdgeId, childNode);
-        }
-      }
-    }
-  }
-
-  private void readEdgeDI(Map<String, JsonNode> edgeMap, Map<String, List<JsonNode>> sourceAndTargetMap, BpmnModel bpmnModel) {
-
-    for (String edgeId : edgeMap.keySet()) {
-
-      JsonNode edgeNode = edgeMap.get(edgeId);
-      List<JsonNode> sourceAndTargetList = sourceAndTargetMap.get(edgeId);
-
-      JsonNode sourceRefNode = null;
-      JsonNode targetRefNode = null;
-
-      if (sourceAndTargetList != null && sourceAndTargetList.size() > 1) {
-        sourceRefNode = sourceAndTargetList.get(0);
-        targetRefNode = sourceAndTargetList.get(1);
-      }
-
-      if (sourceRefNode == null) {
-        LOGGER.info("Skipping edge {} because source ref is null", edgeId);
-        continue;
-      }
-
-      if (targetRefNode == null) {
-        LOGGER.info("Skipping edge {} because target ref is null", edgeId);
-        continue;
-      }
-
-      JsonNode dockersNode = edgeNode.get(EDITOR_DOCKERS);
-      double sourceDockersX = dockersNode.get(0).get(EDITOR_BOUNDS_X).asDouble();
-      double sourceDockersY = dockersNode.get(0).get(EDITOR_BOUNDS_Y).asDouble();
-
-      GraphicInfo sourceInfo = bpmnModel.getGraphicInfo(BpmnJsonConverterUtil.getElementId(sourceRefNode));
-      GraphicInfo targetInfo = bpmnModel.getGraphicInfo(BpmnJsonConverterUtil.getElementId(targetRefNode));
-
-      double sourceRefLineX = sourceInfo.getX() + sourceDockersX;
-      double sourceRefLineY = sourceInfo.getY() + sourceDockersY;
-
-      double nextPointInLineX;
-      double nextPointInLineY;
-
-      nextPointInLineX = dockersNode.get(1).get(EDITOR_BOUNDS_X).asDouble();
-      nextPointInLineY = dockersNode.get(1).get(EDITOR_BOUNDS_Y).asDouble();
-      if (dockersNode.size() == 2) {
-        nextPointInLineX += targetInfo.getX();
-        nextPointInLineY += targetInfo.getY();
-      }
-
-      Line2D firstLine = new Line2D(sourceRefLineX, sourceRefLineY, nextPointInLineX, nextPointInLineY);
-
-      String sourceRefStencilId = BpmnJsonConverterUtil.getStencilId(sourceRefNode);
-      String targetRefStencilId = BpmnJsonConverterUtil.getStencilId(targetRefNode);
-
-      List<GraphicInfo> graphicInfoList = new ArrayList<GraphicInfo>();
-
-      AbstractContinuousCurve2D source2D = null;
-      if (DI_CIRCLES.contains(sourceRefStencilId)) {
-        source2D = new Circle2D(sourceInfo.getX() + sourceDockersX, sourceInfo.getY() + sourceDockersY, sourceDockersX);
-
-      } else if (DI_RECTANGLES.contains(sourceRefStencilId)) {
-        source2D = createRectangle(sourceInfo);
-
-      } else if (DI_GATEWAY.contains(sourceRefStencilId)) {
-        source2D = createGateway(sourceInfo);
-      }
-
-      if (source2D != null) {
-        Collection<Point2D> intersections = source2D.intersections(firstLine);
-        if (intersections != null && intersections.size() > 0) {
-          Point2D intersection = intersections.iterator().next();
-          graphicInfoList.add(createGraphicInfo(intersection.x(), intersection.y()));
-        } else {
-          graphicInfoList.add(createGraphicInfo(sourceRefLineX, sourceRefLineY));
-        }
-      }
-
-      Line2D lastLine = null;
-
-      if (dockersNode.size() > 2) {
-        for (int i = 1; i < dockersNode.size() - 1; i++) {
-          double x = dockersNode.get(i).get(EDITOR_BOUNDS_X).asDouble();
-          double y = dockersNode.get(i).get(EDITOR_BOUNDS_Y).asDouble();
-          graphicInfoList.add(createGraphicInfo(x, y));
-        }
-
-        double startLastLineX = dockersNode.get(dockersNode.size() - 2).get(EDITOR_BOUNDS_X).asDouble();
-        double startLastLineY = dockersNode.get(dockersNode.size() - 2).get(EDITOR_BOUNDS_Y).asDouble();
-
-        double endLastLineX = dockersNode.get(dockersNode.size() - 1).get(EDITOR_BOUNDS_X).asDouble();
-        double endLastLineY = dockersNode.get(dockersNode.size() - 1).get(EDITOR_BOUNDS_Y).asDouble();
-
-        endLastLineX += targetInfo.getX();
-        endLastLineY += targetInfo.getY();
-
-        lastLine = new Line2D(startLastLineX, startLastLineY, endLastLineX, endLastLineY);
-
-      } else {
-        lastLine = firstLine;
-      }
-
-      AbstractContinuousCurve2D target2D = null;
-      if (DI_RECTANGLES.contains(targetRefStencilId)) {
-        target2D = createRectangle(targetInfo);
-
-      } else if (DI_CIRCLES.contains(targetRefStencilId)) {
-
-        double targetDockersX = dockersNode.get(dockersNode.size() - 1).get(EDITOR_BOUNDS_X).asDouble();
-        double targetDockersY = dockersNode.get(dockersNode.size() - 1).get(EDITOR_BOUNDS_Y).asDouble();
-
-        target2D = new Circle2D(targetInfo.getX() + targetDockersX, targetInfo.getY() + targetDockersY, targetDockersX);
-
-      } else if (DI_GATEWAY.contains(targetRefStencilId)) {
-        target2D = createGateway(targetInfo);
-      }
-
-      if (target2D != null) {
-        Collection<Point2D> intersections = target2D.intersections(lastLine);
-        if (intersections != null && intersections.size() > 0) {
-          Point2D intersection = intersections.iterator().next();
-          graphicInfoList.add(createGraphicInfo(intersection.x(), intersection.y()));
-        } else {
-          graphicInfoList.add(createGraphicInfo(lastLine.getPoint2().x(), lastLine.getPoint2().y()));
-        }
-      }
-
-      bpmnModel.addFlowGraphicInfoList(edgeId, graphicInfoList);
-    }
-  }
-
-  private Polyline2D createRectangle(GraphicInfo graphicInfo) {
-    Polyline2D rectangle = new Polyline2D(new Point2D(graphicInfo.getX(), graphicInfo.getY()), new Point2D(graphicInfo.getX() + graphicInfo.getWidth(), graphicInfo.getY()), new Point2D(
-        graphicInfo.getX() + graphicInfo.getWidth(), graphicInfo.getY() + graphicInfo.getHeight()), new Point2D(graphicInfo.getX(), graphicInfo.getY() + graphicInfo.getHeight()), new Point2D(
-        graphicInfo.getX(), graphicInfo.getY()));
-    return rectangle;
-  }
-
-  private Polyline2D createGateway(GraphicInfo graphicInfo) {
-
-    double middleX = graphicInfo.getX() + (graphicInfo.getWidth() / 2);
-    double middleY = graphicInfo.getY() + (graphicInfo.getHeight() / 2);
-
-    Polyline2D gatewayRectangle = new Polyline2D(new Point2D(graphicInfo.getX(), middleY), new Point2D(middleX, graphicInfo.getY()), new Point2D(graphicInfo.getX() + graphicInfo.getWidth(), middleY),
-        new Point2D(middleX, graphicInfo.getY() + graphicInfo.getHeight()), new Point2D(graphicInfo.getX(), middleY));
-
-    return gatewayRectangle;
-  }
-
-  private GraphicInfo createGraphicInfo(double x, double y) {
-    GraphicInfo graphicInfo = new GraphicInfo();
-    graphicInfo.setX(x);
-    graphicInfo.setY(y);
-    return graphicInfo;
-  }
-
-  class FlowWithContainer {
-    protected SequenceFlow sequenceFlow;
-    protected FlowElementsContainer flowContainer;
-
-    public FlowWithContainer(SequenceFlow sequenceFlow, FlowElementsContainer flowContainer) {
-      this.sequenceFlow = sequenceFlow;
-      this.flowContainer = flowContainer;
-    }
-
-    public SequenceFlow getSequenceFlow() {
-      return sequenceFlow;
-    }
-
-    public void setSequenceFlow(SequenceFlow sequenceFlow) {
-      this.sequenceFlow = sequenceFlow;
-    }
-
-    public FlowElementsContainer getFlowContainer() {
-      return flowContainer;
-    }
-
-    public void setFlowContainer(FlowElementsContainer flowContainer) {
-      this.flowContainer = flowContainer;
-    }
-  }
+                lastLine = firstLine;
+            }
+
+            AbstractContinuousCurve2D target2D = null;
+            if (DI_RECTANGLES.contains(targetRefStencilId)) {
+                target2D = createRectangle(targetInfo);
+
+            } else if (DI_CIRCLES.contains(targetRefStencilId)) {
+
+                double targetDockersX = dockersNode.get(dockersNode.size() - 1).get(EDITOR_BOUNDS_X).asDouble();
+                double targetDockersY = dockersNode.get(dockersNode.size() - 1).get(EDITOR_BOUNDS_Y).asDouble();
+
+                target2D = new Circle2D(targetInfo.getX() + targetDockersX, targetInfo.getY() + targetDockersY, targetDockersX);
+
+            } else if (DI_GATEWAY.contains(targetRefStencilId)) {
+                target2D = createGateway(targetInfo);
+            }
+            
+            if (target2D != null) {
+                Collection<Point2D> intersections = target2D.intersections(lastLine);
+                if (intersections != null && intersections.size() > 0) {
+                    Point2D intersection = intersections.iterator().next();
+                    graphicInfoList.add(createGraphicInfo(intersection.x(), intersection.y()));
+                } else {
+                    graphicInfoList.add(createGraphicInfo(lastLine.getPoint2().x(), lastLine.getPoint2().y()));
+                }
+            }
+
+            bpmnModel.addFlowGraphicInfoList(edgeId, graphicInfoList);
+        }
+    }
+
+    private Polyline2D createRectangle(GraphicInfo graphicInfo) {
+        Polyline2D rectangle = new Polyline2D(new Point2D(graphicInfo.getX(), graphicInfo.getY()), new Point2D(graphicInfo.getX() + graphicInfo.getWidth(), graphicInfo.getY()), new Point2D(
+                graphicInfo.getX() + graphicInfo.getWidth(), graphicInfo.getY() + graphicInfo.getHeight()), new Point2D(graphicInfo.getX(), graphicInfo.getY() + graphicInfo.getHeight()), new Point2D(
+                graphicInfo.getX(), graphicInfo.getY()));
+        return rectangle;
+    }
+
+    private Polyline2D createGateway(GraphicInfo graphicInfo) {
+
+        double middleX = graphicInfo.getX() + (graphicInfo.getWidth() / 2);
+        double middleY = graphicInfo.getY() + (graphicInfo.getHeight() / 2);
+
+        Polyline2D gatewayRectangle = new Polyline2D(new Point2D(graphicInfo.getX(), middleY), new Point2D(middleX, graphicInfo.getY()), new Point2D(graphicInfo.getX() + graphicInfo.getWidth(),
+                middleY), new Point2D(middleX, graphicInfo.getY() + graphicInfo.getHeight()), new Point2D(graphicInfo.getX(), middleY));
+
+        return gatewayRectangle;
+    }
+
+    private GraphicInfo createGraphicInfo(double x, double y) {
+        GraphicInfo graphicInfo = new GraphicInfo();
+        graphicInfo.setX(x);
+        graphicInfo.setY(y);
+        return graphicInfo;
+    }
+    
+    class FlowWithContainer {
+        protected SequenceFlow sequenceFlow;
+        protected FlowElementsContainer flowContainer;
+        
+        public FlowWithContainer(SequenceFlow sequenceFlow, FlowElementsContainer flowContainer) {
+            this.sequenceFlow = sequenceFlow;
+            this.flowContainer = flowContainer;
+        }
+
+        public SequenceFlow getSequenceFlow() {
+            return sequenceFlow;
+        }
+
+        public void setSequenceFlow(SequenceFlow sequenceFlow) {
+            this.sequenceFlow = sequenceFlow;
+        }
+
+        public FlowElementsContainer getFlowContainer() {
+            return flowContainer;
+        }
+
+        public void setFlowContainer(FlowElementsContainer flowContainer) {
+            this.flowContainer = flowContainer;
+        }
+    }
 }