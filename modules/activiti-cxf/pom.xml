<project xmlns="http://maven.apache.org/POM/4.0.0" xmlns:xsi="http://www.w3.org/2001/XMLSchema-instance"
         xsi:schemaLocation="http://maven.apache.org/POM/4.0.0 http://maven.apache.org/xsd/maven-4.0.0.xsd">

  <modelVersion>4.0.0</modelVersion>

<<<<<<< HEAD
	<name>Activiti - Cxf</name>
	<artifactId>activiti-cxf</artifactId>
=======
  <name>Activiti - Cxf</name>
  <groupId>org.activiti</groupId>
  <artifactId>activiti-cxf</artifactId>
>>>>>>> c59e1304

  <parent>
    <groupId>org.activiti</groupId>
    <artifactId>activiti-root</artifactId>
    <relativePath>../..</relativePath>
    <version>5.11-SNAPSHOT</version>

  </parent>

  <build>
    <resources>
      <resource>
        <directory>src/main/resources</directory>
        <includes>
          <include>**/*.*</include>
        </includes>
      </resource>
    </resources>
  </build>

  <dependencies>
    <dependency>
      <groupId>org.activiti</groupId>
      <artifactId>activiti-engine</artifactId>
      <scope>provided</scope>
    </dependency>
    <dependency>
      <groupId>junit</groupId>
      <artifactId>junit</artifactId>
      <scope>test</scope>
    </dependency>
    <dependency>
      <groupId>org.apache.cxf</groupId>
      <artifactId>cxf-rt-frontend-jaxws</artifactId>
      <exclusions>
        <exclusion>
          <groupId>org.apache.geronimo.specs</groupId>
          <artifactId>geronimo-javamail_1.4_spec</artifactId>
        </exclusion>
        <exclusion>
          <groupId>org.apache.geronimo.specs</groupId>
          <artifactId>geronimo-activation_1.1_spec</artifactId>
        </exclusion>
        <exclusion>
          <groupId>asm</groupId>
          <artifactId>asm</artifactId>
        </exclusion>
      </exclusions>
    </dependency>
    <dependency>
      <groupId>xerces</groupId>
      <artifactId>xercesImpl</artifactId>
    </dependency>
    <dependency>
      <groupId>com.h2database</groupId>
      <artifactId>h2</artifactId>
      <scope>test</scope>
    </dependency>
    <dependency>
      <groupId>org.apache.cxf</groupId>
      <artifactId>cxf-rt-transports-http-jetty</artifactId>
      <scope>test</scope>
    </dependency>
    <dependency>
      <groupId>org.apache.cxf</groupId>
      <artifactId>cxf-rt-transports-http</artifactId>
      <scope>compile</scope>
    </dependency>
    <dependency>
      <groupId>com.sun.xml.bind</groupId>
      <artifactId>jaxb-xjc</artifactId>
      <scope>compile</scope>
    </dependency>
    <dependency>
      <groupId>javax.servlet</groupId>
      <artifactId>servlet-api</artifactId>
      <scope>provided</scope>
    </dependency>
  </dependencies>

  <profiles>
    <profile>
      <id>distro</id>
      <build>
        <plugins>
          <plugin>
            <groupId>org.apache.maven.plugins</groupId>
            <artifactId>maven-source-plugin</artifactId>
            <version>2.1.1</version>
            <executions>
              <execution>
                <id>attach-sources</id>
                <phase>package</phase>
                <goals>
                  <goal>jar-no-fork</goal>
                </goals>
              </execution>
            </executions>
          </plugin>
        </plugins>
      </build>
    </profile>
  </profiles>

  <reporting>
    <plugins>
      <plugin>
        <groupId>org.apache.maven.plugins</groupId>
        <artifactId>maven-javadoc-plugin</artifactId>
        <configuration>
          <excludePackageNames>org.activiti.impl*,org.activiti.engine.impl*</excludePackageNames>
        </configuration>
      </plugin>
    </plugins>
  </reporting>

</project><|MERGE_RESOLUTION|>--- conflicted
+++ resolved
@@ -3,14 +3,8 @@
 
   <modelVersion>4.0.0</modelVersion>
 
-<<<<<<< HEAD
-	<name>Activiti - Cxf</name>
-	<artifactId>activiti-cxf</artifactId>
-=======
   <name>Activiti - Cxf</name>
-  <groupId>org.activiti</groupId>
   <artifactId>activiti-cxf</artifactId>
->>>>>>> c59e1304
 
   <parent>
     <groupId>org.activiti</groupId>
