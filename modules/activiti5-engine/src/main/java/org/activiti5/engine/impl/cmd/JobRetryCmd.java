--- conflicted
+++ resolved
@@ -1,203 +1,194 @@
-/* Licensed under the Apache License, Version 2.0 (the "License");
- * you may not use this file except in compliance with the License.
- * You may obtain a copy of the License at
- * 
- *      http://www.apache.org/licenses/LICENSE-2.0
- * 
- * Unless required by applicable law or agreed to in writing, software
- * distributed under the License is distributed on an "AS IS" BASIS,
- * WITHOUT WARRANTIES OR CONDITIONS OF ANY KIND, either express or implied.
- * See the License for the specific language governing permissions and
- * limitations under the License.
- */
-package org.activiti5.engine.impl.cmd;
-
-import java.io.PrintWriter;
-import java.io.StringWriter;
-import java.util.Calendar;
-import java.util.Date;
-import java.util.GregorianCalendar;
-
-<<<<<<< HEAD
-import org.activiti.engine.runtime.Job;
-=======
-import org.activiti.engine.impl.calendar.DurationHelper;
->>>>>>> 702d550e
-import org.activiti5.engine.ActivitiException;
-import org.activiti5.engine.ProcessEngineConfiguration;
-import org.activiti5.engine.delegate.event.ActivitiEventDispatcher;
-import org.activiti5.engine.delegate.event.ActivitiEventType;
-import org.activiti5.engine.delegate.event.impl.ActivitiEventBuilder;
-<<<<<<< HEAD
-import org.activiti5.engine.impl.calendar.DurationHelper;
-=======
-import org.activiti5.engine.impl.cfg.TransactionContext;
-import org.activiti5.engine.impl.cfg.TransactionState;
->>>>>>> 702d550e
-import org.activiti5.engine.impl.interceptor.Command;
-import org.activiti5.engine.impl.interceptor.CommandContext;
-import org.activiti5.engine.impl.jobexecutor.AsyncContinuationJobHandler;
-import org.activiti5.engine.impl.jobexecutor.TimerCatchIntermediateEventJobHandler;
-import org.activiti5.engine.impl.jobexecutor.TimerEventHandler;
-import org.activiti5.engine.impl.jobexecutor.TimerExecuteNestedActivityJobHandler;
-import org.activiti5.engine.impl.jobexecutor.TimerStartEventJobHandler;
-import org.activiti5.engine.impl.persistence.deploy.DeploymentManager;
-import org.activiti5.engine.impl.persistence.entity.ExecutionEntity;
-import org.activiti5.engine.impl.persistence.entity.JobEntity;
-import org.activiti5.engine.impl.persistence.entity.ProcessDefinitionEntity;
-import org.activiti5.engine.impl.persistence.entity.TimerJobEntity;
-import org.activiti5.engine.impl.pvm.process.ActivityImpl;
-import org.slf4j.Logger;
-import org.slf4j.LoggerFactory;
-
-/**
- * @author Saeid Mirzaei
- */
-
-public class JobRetryCmd implements Command<Object> {
-
-  private static final Logger log = LoggerFactory.getLogger(JobRetryCmd.class.getName());
-
-  protected String jobId;
-  protected Throwable exception;
-
-  public JobRetryCmd(String jobId, Throwable exception) {
-    this.jobId = jobId;
-    this.exception = exception;
-  }
-
-  public Object execute(CommandContext commandContext)  {
-    JobEntity job = commandContext.getJobEntityManager().findJobById(jobId);
-    if (job == null) {
-      return null;
-    }
-     
-    ActivityImpl activity = getCurrentActivity(commandContext, job);
-    ProcessEngineConfiguration processEngineConfig = commandContext.getProcessEngineConfiguration();
-   
-    if (activity == null || activity.getFailedJobRetryTimeCycleValue() == null) {
-      log.debug("activitiy or FailedJobRetryTimerCycleValue is null in job " + jobId + "'. only decrementing retries.");
-      job.setRetries(job.getRetries() - 1);
-      job.setLockOwner(null);
-      job.setLockExpirationTime(null);
-      if (job.getDuedate() == null) {
-        // add wait time for failed async job
-        job.setDuedate(calculateDueDate(commandContext, processEngineConfig.getAsyncFailedJobWaitTime(), null));
-      } else {
-        // add default wait time for failed job
-        job.setDuedate(calculateDueDate(commandContext, processEngineConfig.getDefaultFailedJobWaitTime(), job.getDuedate()));
-      }
-      
-    } else {      
-      String failedJobRetryTimeCycle = activity.getFailedJobRetryTimeCycleValue();
-      try {
-        DurationHelper durationHelper = new DurationHelper(failedJobRetryTimeCycle, processEngineConfig.getClock());
-        job.setLockOwner(null);
-        job.setLockExpirationTime(null);
-        job.setDuedate(durationHelper.getDateAfter());
-         
-        if (job.getExceptionMessage() == null) {  // is it the first exception 
-          log.debug("Applying JobRetryStrategy '" + failedJobRetryTimeCycle+ "' the first time for job " + job.getId() + " with "+ durationHelper.getTimes()+" retries");
-          // then change default retries to the ones configured
-          job.setRetries(durationHelper.getTimes());
-          
-        } else {
-          log.debug("Decrementing retries of JobRetryStrategy '" + failedJobRetryTimeCycle+ "' for job " + job.getId());
-        }
-        job.setRetries(job.getRetries() - 1);
-         
-      } catch (Exception e) {
-        throw new ActivitiException("failedJobRetryTimeCylcle has wrong format:" + failedJobRetryTimeCycle, exception);
-      }  
-    }
-    
-    if (exception != null) {
-      job.setExceptionMessage(exception.getMessage());
-      job.setExceptionStacktrace(getExceptionStacktrace());
-    }
-    
-    // Dispatch both an update and a retry-decrement event
-    ActivitiEventDispatcher eventDispatcher = commandContext.getEventDispatcher();
-    if (eventDispatcher.isEnabled()) {
-      eventDispatcher.dispatchEvent(ActivitiEventBuilder.createEntityEvent(
-          ActivitiEventType.ENTITY_UPDATED, job));
-      eventDispatcher.dispatchEvent(ActivitiEventBuilder.createEntityEvent(
-          ActivitiEventType.JOB_RETRIES_DECREMENTED, job));
-    }
-    
-    return null;
-  }
-  
-  protected Date calculateDueDate(CommandContext commandContext, int waitTimeInSeconds, Date oldDate) {
-    Calendar newDateCal = new GregorianCalendar();
-    if (oldDate != null) {
-      newDateCal.setTime(oldDate);
-      
-    } else {
-      newDateCal.setTime(commandContext.getProcessEngineConfiguration().getClock().getCurrentTime());
-    }
-    
-    newDateCal.add(Calendar.SECOND, waitTimeInSeconds);
-    return newDateCal.getTime();
-  }
-
-  private ActivityImpl getCurrentActivity(CommandContext commandContext, Job job) {
-    String type = job.getJobHandlerType();
-    ActivityImpl activity = null;
-
-    if (TimerExecuteNestedActivityJobHandler.TYPE.equals(type) ||
-        TimerCatchIntermediateEventJobHandler.TYPE.equals(type)) {
-      ExecutionEntity execution = fetchExecutionEntity(commandContext, job.getExecutionId());
-      if (execution != null) {
-        activity = execution.getProcessDefinition().findActivity(job.getJobHandlerConfiguration());
-      }
-    } else if (TimerStartEventJobHandler.TYPE.equals(type)) {
-      
-      DeploymentManager deploymentManager = commandContext.getProcessEngineConfiguration().getDeploymentManager();
-      if (TimerEventHandler.hasRealActivityId(job.getJobHandlerConfiguration())) {
-        
-        ProcessDefinitionEntity processDefinition = deploymentManager.findDeployedProcessDefinitionById(job.getProcessDefinitionId());
-        String activityId = TimerEventHandler.getActivityIdFromConfiguration(job.getJobHandlerConfiguration());
-        activity = processDefinition.findActivity(activityId);
-        
-      } else {
-        String processId = job.getJobHandlerConfiguration();
-        if (job instanceof TimerJobEntity) {
-           processId = TimerEventHandler.getActivityIdFromConfiguration(job.getJobHandlerConfiguration());
-        }
-        
-        ProcessDefinitionEntity processDefinition = null;
-        if (job.getTenantId() != null && job.getTenantId().length() > 0) {
-          processDefinition = deploymentManager.findDeployedLatestProcessDefinitionByKeyAndTenantId(processId, job.getTenantId());
-        } else {
-          processDefinition = deploymentManager.findDeployedLatestProcessDefinitionByKey(processId);
-        }
-        
-        if (processDefinition != null) {
-          activity = processDefinition.getInitial();
-        }
-      }
-      
-    } else if (AsyncContinuationJobHandler.TYPE.equals(type)) {
-      ExecutionEntity execution = fetchExecutionEntity(commandContext, job.getExecutionId());
-      if (execution != null) {
-        activity = execution.getActivity();
-      }
-    } else {
-      // nop, because activity type is not supported
-    }
-
-    return activity;
-  }
-
-  private String getExceptionStacktrace() {
-    StringWriter stringWriter = new StringWriter();
-    exception.printStackTrace(new PrintWriter(stringWriter));
-    return stringWriter.toString();
-  }
-
-  private ExecutionEntity fetchExecutionEntity(CommandContext commandContext, String executionId) {
-    return commandContext.getExecutionEntityManager().findExecutionById(executionId);
-  }
-  
-}
+/* Licensed under the Apache License, Version 2.0 (the "License");
+ * you may not use this file except in compliance with the License.
+ * You may obtain a copy of the License at
+ * 
+ *      http://www.apache.org/licenses/LICENSE-2.0
+ * 
+ * Unless required by applicable law or agreed to in writing, software
+ * distributed under the License is distributed on an "AS IS" BASIS,
+ * WITHOUT WARRANTIES OR CONDITIONS OF ANY KIND, either express or implied.
+ * See the License for the specific language governing permissions and
+ * limitations under the License.
+ */
+package org.activiti5.engine.impl.cmd;
+
+import java.io.PrintWriter;
+import java.io.StringWriter;
+import java.util.Calendar;
+import java.util.Date;
+import java.util.GregorianCalendar;
+
+import org.activiti.engine.impl.calendar.DurationHelper;
+import org.activiti.engine.runtime.Job;
+import org.activiti5.engine.ActivitiException;
+import org.activiti5.engine.ProcessEngineConfiguration;
+import org.activiti5.engine.delegate.event.ActivitiEventDispatcher;
+import org.activiti5.engine.delegate.event.ActivitiEventType;
+import org.activiti5.engine.delegate.event.impl.ActivitiEventBuilder;
+import org.activiti5.engine.impl.interceptor.Command;
+import org.activiti5.engine.impl.interceptor.CommandContext;
+import org.activiti5.engine.impl.jobexecutor.AsyncContinuationJobHandler;
+import org.activiti5.engine.impl.jobexecutor.TimerCatchIntermediateEventJobHandler;
+import org.activiti5.engine.impl.jobexecutor.TimerEventHandler;
+import org.activiti5.engine.impl.jobexecutor.TimerExecuteNestedActivityJobHandler;
+import org.activiti5.engine.impl.jobexecutor.TimerStartEventJobHandler;
+import org.activiti5.engine.impl.persistence.deploy.DeploymentManager;
+import org.activiti5.engine.impl.persistence.entity.ExecutionEntity;
+import org.activiti5.engine.impl.persistence.entity.JobEntity;
+import org.activiti5.engine.impl.persistence.entity.ProcessDefinitionEntity;
+import org.activiti5.engine.impl.persistence.entity.TimerJobEntity;
+import org.activiti5.engine.impl.pvm.process.ActivityImpl;
+import org.slf4j.Logger;
+import org.slf4j.LoggerFactory;
+
+/**
+ * @author Saeid Mirzaei
+ */
+
+public class JobRetryCmd implements Command<Object> {
+
+  private static final Logger log = LoggerFactory.getLogger(JobRetryCmd.class.getName());
+
+  protected String jobId;
+  protected Throwable exception;
+
+  public JobRetryCmd(String jobId, Throwable exception) {
+    this.jobId = jobId;
+    this.exception = exception;
+  }
+
+  public Object execute(CommandContext commandContext)  {
+    JobEntity job = commandContext.getJobEntityManager().findJobById(jobId);
+    if (job == null) {
+      return null;
+    }
+     
+    ActivityImpl activity = getCurrentActivity(commandContext, job);
+    ProcessEngineConfiguration processEngineConfig = commandContext.getProcessEngineConfiguration();
+   
+    if (activity == null || activity.getFailedJobRetryTimeCycleValue() == null) {
+      log.debug("activitiy or FailedJobRetryTimerCycleValue is null in job " + jobId + "'. only decrementing retries.");
+      job.setRetries(job.getRetries() - 1);
+      job.setLockOwner(null);
+      job.setLockExpirationTime(null);
+      if (job.getDuedate() == null) {
+        // add wait time for failed async job
+        job.setDuedate(calculateDueDate(commandContext, processEngineConfig.getAsyncFailedJobWaitTime(), null));
+      } else {
+        // add default wait time for failed job
+        job.setDuedate(calculateDueDate(commandContext, processEngineConfig.getDefaultFailedJobWaitTime(), job.getDuedate()));
+      }
+      
+    } else {      
+      String failedJobRetryTimeCycle = activity.getFailedJobRetryTimeCycleValue();
+      try {
+        DurationHelper durationHelper = new DurationHelper(failedJobRetryTimeCycle, processEngineConfig.getClock());
+        job.setLockOwner(null);
+        job.setLockExpirationTime(null);
+        job.setDuedate(durationHelper.getDateAfter());
+         
+        if (job.getExceptionMessage() == null) {  // is it the first exception 
+          log.debug("Applying JobRetryStrategy '" + failedJobRetryTimeCycle+ "' the first time for job " + job.getId() + " with "+ durationHelper.getTimes()+" retries");
+          // then change default retries to the ones configured
+          job.setRetries(durationHelper.getTimes());
+          
+        } else {
+          log.debug("Decrementing retries of JobRetryStrategy '" + failedJobRetryTimeCycle+ "' for job " + job.getId());
+        }
+        job.setRetries(job.getRetries() - 1);
+         
+      } catch (Exception e) {
+        throw new ActivitiException("failedJobRetryTimeCylcle has wrong format:" + failedJobRetryTimeCycle, exception);
+      }  
+    }
+    
+    if (exception != null) {
+      job.setExceptionMessage(exception.getMessage());
+      job.setExceptionStacktrace(getExceptionStacktrace());
+    }
+    
+    // Dispatch both an update and a retry-decrement event
+    ActivitiEventDispatcher eventDispatcher = commandContext.getEventDispatcher();
+    if (eventDispatcher.isEnabled()) {
+      eventDispatcher.dispatchEvent(ActivitiEventBuilder.createEntityEvent(
+          ActivitiEventType.ENTITY_UPDATED, job));
+      eventDispatcher.dispatchEvent(ActivitiEventBuilder.createEntityEvent(
+          ActivitiEventType.JOB_RETRIES_DECREMENTED, job));
+    }
+    
+    return null;
+  }
+  
+  protected Date calculateDueDate(CommandContext commandContext, int waitTimeInSeconds, Date oldDate) {
+    Calendar newDateCal = new GregorianCalendar();
+    if (oldDate != null) {
+      newDateCal.setTime(oldDate);
+      
+    } else {
+      newDateCal.setTime(commandContext.getProcessEngineConfiguration().getClock().getCurrentTime());
+    }
+    
+    newDateCal.add(Calendar.SECOND, waitTimeInSeconds);
+    return newDateCal.getTime();
+  }
+
+  private ActivityImpl getCurrentActivity(CommandContext commandContext, Job job) {
+    String type = job.getJobHandlerType();
+    ActivityImpl activity = null;
+
+    if (TimerExecuteNestedActivityJobHandler.TYPE.equals(type) ||
+        TimerCatchIntermediateEventJobHandler.TYPE.equals(type)) {
+      ExecutionEntity execution = fetchExecutionEntity(commandContext, job.getExecutionId());
+      if (execution != null) {
+        activity = execution.getProcessDefinition().findActivity(job.getJobHandlerConfiguration());
+      }
+    } else if (TimerStartEventJobHandler.TYPE.equals(type)) {
+      
+      DeploymentManager deploymentManager = commandContext.getProcessEngineConfiguration().getDeploymentManager();
+      if (TimerEventHandler.hasRealActivityId(job.getJobHandlerConfiguration())) {
+        
+        ProcessDefinitionEntity processDefinition = deploymentManager.findDeployedProcessDefinitionById(job.getProcessDefinitionId());
+        String activityId = TimerEventHandler.getActivityIdFromConfiguration(job.getJobHandlerConfiguration());
+        activity = processDefinition.findActivity(activityId);
+        
+      } else {
+        String processId = job.getJobHandlerConfiguration();
+        if (job instanceof TimerJobEntity) {
+           processId = TimerEventHandler.getActivityIdFromConfiguration(job.getJobHandlerConfiguration());
+        }
+        
+        ProcessDefinitionEntity processDefinition = null;
+        if (job.getTenantId() != null && job.getTenantId().length() > 0) {
+          processDefinition = deploymentManager.findDeployedLatestProcessDefinitionByKeyAndTenantId(processId, job.getTenantId());
+        } else {
+          processDefinition = deploymentManager.findDeployedLatestProcessDefinitionByKey(processId);
+        }
+        
+        if (processDefinition != null) {
+          activity = processDefinition.getInitial();
+        }
+      }
+      
+    } else if (AsyncContinuationJobHandler.TYPE.equals(type)) {
+      ExecutionEntity execution = fetchExecutionEntity(commandContext, job.getExecutionId());
+      if (execution != null) {
+        activity = execution.getActivity();
+      }
+    } else {
+      // nop, because activity type is not supported
+    }
+
+    return activity;
+  }
+
+  private String getExceptionStacktrace() {
+    StringWriter stringWriter = new StringWriter();
+    exception.printStackTrace(new PrintWriter(stringWriter));
+    return stringWriter.toString();
+  }
+
+  private ExecutionEntity fetchExecutionEntity(CommandContext commandContext, String executionId) {
+    return commandContext.getExecutionEntityManager().findExecutionById(executionId);
+  }
+  
+}