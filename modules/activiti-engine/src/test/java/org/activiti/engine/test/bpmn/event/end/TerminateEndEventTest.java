--- conflicted
+++ resolved
@@ -12,6 +12,9 @@
  */
 package org.activiti.engine.test.bpmn.event.end;
 
+import static org.hamcrest.CoreMatchers.is;
+import static org.hamcrest.MatcherAssert.assertThat;
+
 import java.util.Date;
 import java.util.HashMap;
 import java.util.List;
@@ -24,447 +27,317 @@
 import org.activiti.engine.task.Task;
 import org.activiti.engine.test.Deployment;
 
-import static org.hamcrest.CoreMatchers.is;
-import static org.hamcrest.MatcherAssert.assertThat;
-
 /**
  * @author Nico Rehwaldt
  */
 public class TerminateEndEventTest extends PluggableActivitiTestCase {
 
-    public static int serviceTaskInvokedCount = 0;
-
-    public static class CountDelegate implements JavaDelegate {
-
-        public void execute(DelegateExecution execution) {
-            serviceTaskInvokedCount++;
-
-            // leave only 3 out of n subprocesses
-            execution.setVariableLocal("terminate", serviceTaskInvokedCount > 3);
-        }
-    }
-
-    public static int serviceTaskInvokedCount2 = 0;
-
-    public static class CountDelegate2 implements JavaDelegate {
-
-        public void execute(DelegateExecution execution) {
-            serviceTaskInvokedCount2++;
-        }
-    }
-
-    @Deployment
-    public void testProcessTerminate() throws Exception {
-        ProcessInstance pi = runtimeService.startProcessInstanceByKey("terminateEndEventExample");
-
-        long executionEntities = runtimeService.createExecutionQuery().processInstanceId(pi.getId()).count();
-        assertEquals(3, executionEntities);
-
-        Task task = taskService.createTaskQuery().processInstanceId(pi.getId()).taskDefinitionKey("preTerminateTask").singleResult();
-        taskService.complete(task.getId());
-
-        assertProcessEnded(pi.getId());
-    }
-
-    @Deployment
-    public void testTerminateWithSubProcess() throws Exception {
-        ProcessInstance pi = runtimeService.startProcessInstanceByKey("terminateEndEventExample");
-
-        // should terminate the process and
-        long executionEntities = runtimeService.createExecutionQuery().processInstanceId(pi.getId()).count();
-        assertEquals(4, executionEntities);
-
-        Task task = taskService.createTaskQuery().processInstanceId(pi.getId()).taskDefinitionKey("preTerminateEnd").singleResult();
-        taskService.complete(task.getId());
-
-        assertProcessEnded(pi.getId());
-    }
-
-    @Deployment(resources = { "org/activiti/engine/test/bpmn/event/end/TerminateEndEventTest.testTerminateWithCallActivity.bpmn",
-            "org/activiti/engine/test/bpmn/event/end/TerminateEndEventTest.subProcessNoTerminate.bpmn" })
-    public void testTerminateWithCallActivity() throws Exception {
-        ProcessInstance pi = runtimeService.startProcessInstanceByKey("terminateEndEventExample");
-
-        long executionEntities = runtimeService.createExecutionQuery().processInstanceId(pi.getId()).count();
-        assertEquals(4, executionEntities);
-
-        Task task = taskService.createTaskQuery().processInstanceId(pi.getId()).taskDefinitionKey("preTerminateEnd").singleResult();
-        taskService.complete(task.getId());
-
-        assertProcessEnded(pi.getId());
-    }
-
-    @Deployment(resources = { "org/activiti/engine/test/bpmn/event/end/TerminateEndEventTest.testTerminateInExclusiveGatewayWithCallActivity.bpmn",
-            "org/activiti/engine/test/bpmn/event/end/TerminateEndEventTest.subProcessNoTerminate.bpmn" })
-    public void testTerminateInExclusiveGatewayWithCallActivity() throws Exception {
-        ProcessInstance pi = runtimeService.startProcessInstanceByKey("terminateEndEventExample-terminateAfterExclusiveGateway");
-
-        long executionEntities = runtimeService.createExecutionQuery().processInstanceId(pi.getId()).count();
-        assertEquals(4, executionEntities);
-
-        Task task = taskService.createTaskQuery().processInstanceId(pi.getId()).taskDefinitionKey("preTerminateEnd").singleResult();
-        Map<String, Object> variables = new HashMap<String, Object>();
-        variables.put("input", 1);
-        taskService.complete(task.getId(), variables);
-
-        assertProcessEnded(pi.getId());
-    }
-
-    @Deployment
-    public void testTerminateInExclusiveGatewayWithMultiInstanceSubProcess() throws Exception {
-        ProcessInstance pi = runtimeService.startProcessInstanceByKey("terminateEndEventExample-terminateAfterExclusiveGateway");
-
-        long executionEntities = runtimeService.createExecutionQuery().processInstanceId(pi.getId()).count();
-        assertEquals(14, executionEntities);
-
-        Task task = taskService.createTaskQuery().processInstanceId(pi.getId()).taskDefinitionKey("preTerminateEnd").singleResult();
-        Map<String, Object> variables = new HashMap<String, Object>();
-        variables.put("input", 1);
-        taskService.complete(task.getId(), variables);
-
-        assertProcessEnded(pi.getId());
-    }
-
-    @Deployment
-    public void testTerminateInSubProcess() throws Exception {
-        serviceTaskInvokedCount = 0;
-
-        ProcessInstance pi = runtimeService.startProcessInstanceByKey("terminateEndEventExample");
-
-        // should terminate the subprocess and continue the parent
-        long executionEntities = runtimeService.createExecutionQuery().processInstanceId(pi.getId()).count();
-        assertEquals(1, executionEntities);
-
-        Task task = taskService.createTaskQuery().processInstanceId(pi.getId()).taskDefinitionKey("preNormalEnd").singleResult();
-        taskService.complete(task.getId());
-
-        assertProcessEnded(pi.getId());
-    }
-
-    @Deployment
-    public void testTerminateInSubProcessConcurrent() throws Exception {
-        ProcessInstance pi = runtimeService.startProcessInstanceByKey("terminateEndEventExample");
-
-        long executionEntities = runtimeService.createExecutionQuery().count();
-        assertEquals(1, executionEntities);
-
-        Task task = taskService.createTaskQuery().processInstanceId(pi.getId()).taskDefinitionKey("preNormalEnd").singleResult();
-        taskService.complete(task.getId());
-
-        assertProcessEnded(pi.getId());
-    }
-
-    @Deployment
-    public void testTerminateInSubProcessConcurrentMultiInstance() throws Exception {
-        serviceTaskInvokedCount = 0;
-
-        ProcessInstance pi = runtimeService.startProcessInstanceByKey("terminateEndEventExample");
-
-        long executionEntities = runtimeService.createExecutionQuery().count();
-        assertEquals(12, executionEntities);
-
-        Task task = taskService.createTaskQuery().processInstanceId(pi.getId()).taskDefinitionKey("preNormalEnd").singleResult();
-        taskService.complete(task.getId());
-
-        long executionEntities2 = runtimeService.createExecutionQuery().count();
-        assertEquals(10, executionEntities2);
-
-        List<Task> tasks = taskService.createTaskQuery().list();
-        for (Task t : tasks) {
-            taskService.complete(t.getId());
-        }
-
-        assertProcessEnded(pi.getId());
-    }
-
-    @Deployment(resources = { "org/activiti/engine/test/bpmn/event/end/TerminateEndEventTest.testTerminateInCallActivityConcurrentCallActivity.bpmn",
-            "org/activiti/engine/test/bpmn/event/end/TerminateEndEventTest.testTerminateAfterUserTask.bpmn", "org/activiti/engine/test/api/oneTaskProcess.bpmn20.xml" })
-    public void testTerminateInCallActivityConcurrentCallActivity() throws Exception {
-        serviceTaskInvokedCount = 0;
-
-        // GIVEN - process instance starts and creates 2 subProcessInstances
-        // (with 2 user tasks - preTerminate and my task)
-        ProcessInstance pi = runtimeService.startProcessInstanceByKey("terminateEndEventInCallActivityConcurrentCallActivity");
-        assertThat(runtimeService.createProcessInstanceQuery().superProcessInstanceId(pi.getId()).list().size(), is(2));
-
-        // WHEN - complete -> terminate end event
-        Task preTerminate = taskService.createTaskQuery().taskName("preTerminate").singleResult();
-        taskService.complete(preTerminate.getId());
-
-        // THEN - super process is finished together with subprocesses
-        assertProcessEnded(pi.getId());
-    }
-
-    @Deployment
-    public void testTerminateInSubProcessMultiInstance() throws Exception {
-        serviceTaskInvokedCount = 0;
-
-        ProcessInstance pi = runtimeService.startProcessInstanceByKey("terminateEndEventExample");
-
-        long executionEntities = runtimeService.createExecutionQuery().count();
-        assertEquals(1, executionEntities);
-
-        Task task = taskService.createTaskQuery().processInstanceId(pi.getId()).taskDefinitionKey("preNormalEnd").singleResult();
-        taskService.complete(task.getId());
-
-        assertProcessEnded(pi.getId());
-    }
-<<<<<<< HEAD
-
-    @Deployment
-    public void testTerminateInSubProcessSequentialConcurrentMultiInstance() throws Exception {
-        serviceTaskInvokedCount = 0;
-        serviceTaskInvokedCount2 = 0;
-
-        // Starting multi instance with 5 instances; terminating 2, finishing 3
-        ProcessInstance pi = runtimeService.startProcessInstanceByKey("terminateEndEventExample");
-
-        long remainingExecutions = runtimeService.createExecutionQuery().count();
-
-        // outer execution still available
-        assertEquals(1, remainingExecutions);
-
-        // three finished
-        assertEquals(3, serviceTaskInvokedCount2);
-
-        Task task = taskService.createTaskQuery().processInstanceId(pi.getId()).taskDefinitionKey("preNormalEnd").singleResult();
-        taskService.complete(task.getId());
-
-        // last task remaining
-        assertProcessEnded(pi.getId());
-    }
-
-    @Deployment(resources = { "org/activiti/engine/test/bpmn/event/end/TerminateEndEventTest.testTerminateInCallActivity.bpmn",
-            "org/activiti/engine/test/bpmn/event/end/TerminateEndEventTest.subProcessTerminate.bpmn" })
-    public void testTerminateInCallActivity() throws Exception {
-        ProcessInstance pi = runtimeService.startProcessInstanceByKey("terminateEndEventExample");
-
-        // should terminate the called process and continue the parent
-        long executionEntities = runtimeService.createExecutionQuery().count();
-        assertEquals(1, executionEntities);
-
-        Task task = taskService.createTaskQuery().processInstanceId(pi.getId()).taskDefinitionKey("preNormalEnd").singleResult();
-        taskService.complete(task.getId());
-
-        assertProcessEnded(pi.getId());
-    }
-
-    @Deployment(resources = { "org/activiti/engine/test/bpmn/event/end/TerminateEndEventTest.testTerminateInCallActivityMulitInstance.bpmn",
-            "org/activiti/engine/test/bpmn/event/end/TerminateEndEventTest.subProcessTerminate.bpmn" })
-    public void testTerminateInCallActivityMulitInstance() throws Exception {
-        ProcessInstance pi = runtimeService.startProcessInstanceByKey("terminateEndEventExample");
-
-        // should terminate the called process and continue the parent
-        long executionEntities = runtimeService.createExecutionQuery().count();
-        assertEquals(1, executionEntities);
-
-        Task task = taskService.createTaskQuery().processInstanceId(pi.getId()).taskDefinitionKey("preNormalEnd").singleResult();
-        taskService.complete(task.getId());
-
-        assertProcessEnded(pi.getId());
-    }
-
-    @Deployment(resources = { "org/activiti/engine/test/bpmn/event/end/TerminateEndEventTest.testTerminateInCallActivityConcurrent.bpmn",
-            "org/activiti/engine/test/bpmn/event/end/TerminateEndEventTest.subProcessConcurrentTerminate.bpmn" })
-    public void testTerminateInCallActivityConcurrent() throws Exception {
-        ProcessInstance pi = runtimeService.startProcessInstanceByKey("terminateEndEventExample");
-
-        // should terminate the called process and continue the parent
-        long executionEntities = runtimeService.createExecutionQuery().count();
-        assertEquals(1, executionEntities);
-
-        Task task = taskService.createTaskQuery().processInstanceId(pi.getId()).taskDefinitionKey("preNormalEnd").singleResult();
-        taskService.complete(task.getId());
-
-        assertProcessEnded(pi.getId());
-    }
-
-    @Deployment(resources = { "org/activiti/engine/test/bpmn/event/end/TerminateEndEventTest.testTerminateInCallActivityConcurrentMulitInstance.bpmn",
-            "org/activiti/engine/test/bpmn/event/end/TerminateEndEventTest.subProcessConcurrentTerminate.bpmn" })
-    public void testTerminateInCallActivityConcurrentMulitInstance() throws Exception {
-        ProcessInstance pi = runtimeService.startProcessInstanceByKey("terminateEndEventExample");
-
-        // should terminate the called process and continue the parent
-        long executionEntities = runtimeService.createExecutionQuery().count();
-        assertEquals(1, executionEntities);
-
-        Task task = taskService.createTaskQuery().processInstanceId(pi.getId()).taskDefinitionKey("preNormalEnd").singleResult();
-        taskService.complete(task.getId());
-
-        assertProcessEnded(pi.getId());
-=======
-  }
-    
-  @Deployment
-  public void testProcessTerminate() throws Exception {
-    ProcessInstance pi = runtimeService.startProcessInstanceByKey("terminateEndEventExample");
-
-    long executionEntities = runtimeService.createExecutionQuery().processInstanceId(pi.getId()).count();
-    assertEquals(3, executionEntities);
-
-    Task task = taskService.createTaskQuery().processInstanceId(pi.getId()).taskDefinitionKey("preTerminateTask").singleResult();
-    taskService.complete(task.getId());
-
-    assertProcessEnded(pi.getId());
-  }
-
-  @Deployment
-  public void testTerminateWithSubProcess() throws Exception {
-    ProcessInstance pi = runtimeService.startProcessInstanceByKey("terminateEndEventExample");
-
-    // should terminate the process and 
-    long executionEntities = runtimeService.createExecutionQuery().processInstanceId(pi.getId()).count();
-    assertEquals(4, executionEntities);
-
-    Task task = taskService.createTaskQuery().processInstanceId(pi.getId()).taskDefinitionKey("preTerminateEnd").singleResult();
-    taskService.complete(task.getId());
-
-    assertProcessEnded(pi.getId());
-  }
-  
-  @Deployment(resources={
-    "org/activiti/engine/test/bpmn/event/end/TerminateEndEventTest.testTerminateWithCallActivity.bpmn", 
-    "org/activiti/engine/test/bpmn/event/end/TerminateEndEventTest.subProcessNoTerminate.bpmn" 
-  })
-  public void testTerminateWithCallActivity() throws Exception {
-    ProcessInstance pi = runtimeService.startProcessInstanceByKey("terminateEndEventExample");
-
-    long executionEntities = runtimeService.createExecutionQuery().processInstanceId(pi.getId()).count();
-    assertEquals(4, executionEntities);
-    
-    Task task = taskService.createTaskQuery().processInstanceId(pi.getId()).taskDefinitionKey("preTerminateEnd").singleResult();
-    taskService.complete(task.getId());
-    
-    assertProcessEnded(pi.getId());
-  }
-
-  @Deployment(resources = {
-          "org/activiti/engine/test/bpmn/event/end/TerminateEndEventTest.testTerminateInExclusiveGatewayWithCallActivity.bpmn",
-          "org/activiti/engine/test/bpmn/event/end/TerminateEndEventTest.subProcessNoTerminate.bpmn"
-  })
-  public void testTerminateInExclusiveGatewayWithCallActivity() throws Exception {
-    ProcessInstance pi = runtimeService.startProcessInstanceByKey("terminateEndEventExample-terminateAfterExclusiveGateway");
-
-    long executionEntities = runtimeService.createExecutionQuery().processInstanceId(pi.getId()).count();
-    assertEquals(4, executionEntities);
-
-    Task task = taskService.createTaskQuery().processInstanceId(pi.getId()).taskDefinitionKey("preTerminateEnd").singleResult();
-    Map<String, Object> variables = new HashMap<String, Object>();
-    variables.put("input", 1);
-    taskService.complete(task.getId(), variables);
-
-    assertProcessEnded(pi.getId());
-  }
-
-  @Deployment
-  public void testTerminateInExclusiveGatewayWithMultiInstanceSubProcess() throws Exception {
-    ProcessInstance pi = runtimeService.startProcessInstanceByKey("terminateEndEventExample-terminateAfterExclusiveGateway");
-
-    long executionEntities = runtimeService.createExecutionQuery().processInstanceId(pi.getId()).count();
-    assertEquals(14, executionEntities);
-
-    Task task = taskService.createTaskQuery().processInstanceId(pi.getId()).taskDefinitionKey("preTerminateEnd").singleResult();
-    Map<String, Object> variables = new HashMap<String, Object>();
-    variables.put("input", 1);
-    taskService.complete(task.getId(), variables);
-
-    assertProcessEnded(pi.getId());
-  }
-
-  @Deployment
-  public void testTerminateInSubProcess() throws Exception {
-    serviceTaskInvokedCount = 0;
-    
-    ProcessInstance pi = runtimeService.startProcessInstanceByKey("terminateEndEventExample");
-
-    // should terminate the subprocess and continue the parent
-    long executionEntities = runtimeService.createExecutionQuery().processInstanceId(pi.getId()).count();
-    assertEquals(1, executionEntities);
-    
-    Task task = taskService.createTaskQuery().processInstanceId(pi.getId()).taskDefinitionKey("preNormalEnd").singleResult();
-    taskService.complete(task.getId());
-    
-    assertProcessEnded(pi.getId());
-  }
-  
-  @Deployment
-  public void testTerminateInSubProcessWithBoundary() throws Exception {
-    serviceTaskInvokedCount = 0;
-    
-    Date startTime = new Date();
-    
-    // Test terminating process
-    
-    ProcessInstance pi = runtimeService.startProcessInstanceByKey("terminateEndEventWithBoundary");
-
-    assertEquals(3, taskService.createTaskQuery().processInstanceId(pi.getId()).count());
-    
-    // Set clock time to '1 hour and 5 seconds' ahead to fire timer
-    processEngineConfiguration.getClock().setCurrentTime(new Date(startTime.getTime() + ((60 * 60 * 1000) + 5000)));
-    waitForJobExecutorToProcessAllJobs(5000L, 25L);
-    
-    // timer has fired
-    assertEquals(0L, managementService.createJobQuery().count());
-    
-    assertProcessEnded(pi.getId());
-    
-    // Test terminating subprocess
-    
-    pi = runtimeService.startProcessInstanceByKey("terminateEndEventWithBoundary");
-
-    assertEquals(3, taskService.createTaskQuery().processInstanceId(pi.getId()).count());
-    
-    // a job for boundary event timer should exist 
-    assertEquals(1L, managementService.createJobQuery().count());
-    
-    // Complete sub process task that leads to a terminate end event
-    Task task = taskService.createTaskQuery().processInstanceId(pi.getId()).taskDefinitionKey("preTermInnerTask").singleResult();
-    taskService.complete(task.getId());
-    
-    // 'preEndInnerTask' task in subprocess should have been terminated, only outerTask should exist
-    assertEquals(1, taskService.createTaskQuery().processInstanceId(pi.getId()).count());
-    
-    // job for boundary event timer should have been removed  
-    assertEquals(0L, managementService.createJobQuery().count());
-    
-    // complete outerTask
-    task = taskService.createTaskQuery().processInstanceId(pi.getId()).taskDefinitionKey("outerTask").singleResult();
-    taskService.complete(task.getId());
-    
-    assertProcessEnded(pi.getId());
-  }
-  
-  @Deployment
-  public void testTerminateInSubProcessConcurrent() throws Exception {
-    ProcessInstance pi = runtimeService.startProcessInstanceByKey("terminateEndEventExample");
-
-    long executionEntities = runtimeService.createExecutionQuery().count();
-    assertEquals(1, executionEntities);
-    
-    Task task = taskService.createTaskQuery().processInstanceId(pi.getId()).taskDefinitionKey("preNormalEnd").singleResult();
-    taskService.complete(task.getId());
-    
-    assertProcessEnded(pi.getId());
-  }
-  
-  @Deployment
-  public void testTerminateInSubProcessConcurrentMultiInstance() throws Exception {
-    serviceTaskInvokedCount = 0;
-    
-    ProcessInstance pi = runtimeService.startProcessInstanceByKey("terminateEndEventExample");
-
-    long executionEntities = runtimeService.createExecutionQuery().count();
-    assertEquals(12, executionEntities);
-    
-    Task task = taskService.createTaskQuery().processInstanceId(pi.getId()).taskDefinitionKey("preNormalEnd").singleResult();
-    taskService.complete(task.getId());
-    
-    long executionEntities2 = runtimeService.createExecutionQuery().count();
-    assertEquals(10, executionEntities2);
-    
-    List<Task> tasks = taskService.createTaskQuery().list();
-    for (Task t : tasks) {
-      taskService.complete(t.getId());
->>>>>>> 915ceb09
-    }
+	public static int serviceTaskInvokedCount = 0;
+
+	public static class CountDelegate implements JavaDelegate {
+
+		public void execute(DelegateExecution execution) {
+			serviceTaskInvokedCount++;
+
+			// leave only 3 out of n subprocesses
+			execution.setVariableLocal("terminate", serviceTaskInvokedCount > 3);
+		}
+	}
+
+	public static int serviceTaskInvokedCount2 = 0;
+
+	public static class CountDelegate2 implements JavaDelegate {
+
+		public void execute(DelegateExecution execution) {
+			serviceTaskInvokedCount2++;
+		}
+	}
+
+	@Deployment
+	public void testProcessTerminate() throws Exception {
+		ProcessInstance pi = runtimeService.startProcessInstanceByKey("terminateEndEventExample");
+
+		long executionEntities = runtimeService.createExecutionQuery().processInstanceId(pi.getId()).count();
+		assertEquals(3, executionEntities);
+
+		Task task = taskService.createTaskQuery().processInstanceId(pi.getId()).taskDefinitionKey("preTerminateTask").singleResult();
+		taskService.complete(task.getId());
+
+		assertProcessEnded(pi.getId());
+	}
+
+	@Deployment
+	public void testTerminateWithSubProcess() throws Exception {
+		ProcessInstance pi = runtimeService.startProcessInstanceByKey("terminateEndEventExample");
+
+		// should terminate the process and
+		long executionEntities = runtimeService.createExecutionQuery().processInstanceId(pi.getId()).count();
+		assertEquals(4, executionEntities);
+
+		Task task = taskService.createTaskQuery().processInstanceId(pi.getId()).taskDefinitionKey("preTerminateEnd").singleResult();
+		taskService.complete(task.getId());
+
+		assertProcessEnded(pi.getId());
+	}
+
+	@Deployment(resources = { "org/activiti/engine/test/bpmn/event/end/TerminateEndEventTest.testTerminateWithCallActivity.bpmn",
+	        "org/activiti/engine/test/bpmn/event/end/TerminateEndEventTest.subProcessNoTerminate.bpmn" })
+	public void testTerminateWithCallActivity() throws Exception {
+		ProcessInstance pi = runtimeService.startProcessInstanceByKey("terminateEndEventExample");
+
+		long executionEntities = runtimeService.createExecutionQuery().processInstanceId(pi.getId()).count();
+		assertEquals(4, executionEntities);
+
+		Task task = taskService.createTaskQuery().processInstanceId(pi.getId()).taskDefinitionKey("preTerminateEnd").singleResult();
+		taskService.complete(task.getId());
+
+		assertProcessEnded(pi.getId());
+	}
+
+	@Deployment(resources = { "org/activiti/engine/test/bpmn/event/end/TerminateEndEventTest.testTerminateInExclusiveGatewayWithCallActivity.bpmn",
+	        "org/activiti/engine/test/bpmn/event/end/TerminateEndEventTest.subProcessNoTerminate.bpmn" })
+	public void testTerminateInExclusiveGatewayWithCallActivity() throws Exception {
+		ProcessInstance pi = runtimeService.startProcessInstanceByKey("terminateEndEventExample-terminateAfterExclusiveGateway");
+
+		long executionEntities = runtimeService.createExecutionQuery().processInstanceId(pi.getId()).count();
+		assertEquals(4, executionEntities);
+
+		Task task = taskService.createTaskQuery().processInstanceId(pi.getId()).taskDefinitionKey("preTerminateEnd").singleResult();
+		Map<String, Object> variables = new HashMap<String, Object>();
+		variables.put("input", 1);
+		taskService.complete(task.getId(), variables);
+
+		assertProcessEnded(pi.getId());
+	}
+
+	@Deployment
+	public void testTerminateInExclusiveGatewayWithMultiInstanceSubProcess() throws Exception {
+		ProcessInstance pi = runtimeService.startProcessInstanceByKey("terminateEndEventExample-terminateAfterExclusiveGateway");
+
+		long executionEntities = runtimeService.createExecutionQuery().processInstanceId(pi.getId()).count();
+		assertEquals(14, executionEntities);
+
+		Task task = taskService.createTaskQuery().processInstanceId(pi.getId()).taskDefinitionKey("preTerminateEnd").singleResult();
+		Map<String, Object> variables = new HashMap<String, Object>();
+		variables.put("input", 1);
+		taskService.complete(task.getId(), variables);
+
+		assertProcessEnded(pi.getId());
+	}
+
+	@Deployment
+	public void testTerminateInSubProcess() throws Exception {
+		serviceTaskInvokedCount = 0;
+
+		ProcessInstance pi = runtimeService.startProcessInstanceByKey("terminateEndEventExample");
+
+		// should terminate the subprocess and continue the parent
+		long executionEntities = runtimeService.createExecutionQuery().processInstanceId(pi.getId()).count();
+		assertEquals(1, executionEntities);
+
+		Task task = taskService.createTaskQuery().processInstanceId(pi.getId()).taskDefinitionKey("preNormalEnd").singleResult();
+		taskService.complete(task.getId());
+
+		assertProcessEnded(pi.getId());
+	}
+
+	@Deployment
+	public void testTerminateInSubProcessWithBoundary() throws Exception {
+		serviceTaskInvokedCount = 0;
+
+		Date startTime = new Date();
+
+		// Test terminating process
+
+		ProcessInstance pi = runtimeService.startProcessInstanceByKey("terminateEndEventWithBoundary");
+
+		assertEquals(3, taskService.createTaskQuery().processInstanceId(pi.getId()).count());
+
+		// Set clock time to '1 hour and 5 seconds' ahead to fire timer
+		processEngineConfiguration.getClock().setCurrentTime(new Date(startTime.getTime() + ((60 * 60 * 1000) + 5000)));
+		waitForJobExecutorToProcessAllJobs(5000L, 25L);
+
+		// timer has fired
+		assertEquals(0L, managementService.createJobQuery().count());
+
+		assertProcessEnded(pi.getId());
+
+		// Test terminating subprocess
+
+		pi = runtimeService.startProcessInstanceByKey("terminateEndEventWithBoundary");
+
+		assertEquals(3, taskService.createTaskQuery().processInstanceId(pi.getId()).count());
+
+		// a job for boundary event timer should exist
+		assertEquals(1L, managementService.createJobQuery().count());
+
+		// Complete sub process task that leads to a terminate end event
+		Task task = taskService.createTaskQuery().processInstanceId(pi.getId()).taskDefinitionKey("preTermInnerTask").singleResult();
+		taskService.complete(task.getId());
+
+		// 'preEndInnerTask' task in subprocess should have been terminated,
+		// only outerTask should exist
+		assertEquals(1, taskService.createTaskQuery().processInstanceId(pi.getId()).count());
+
+		// job for boundary event timer should have been removed
+		assertEquals(0L, managementService.createJobQuery().count());
+
+		// complete outerTask
+		task = taskService.createTaskQuery().processInstanceId(pi.getId()).taskDefinitionKey("outerTask").singleResult();
+		taskService.complete(task.getId());
+
+		assertProcessEnded(pi.getId());
+	}
+
+	@Deployment
+	public void testTerminateInSubProcessConcurrent() throws Exception {
+		ProcessInstance pi = runtimeService.startProcessInstanceByKey("terminateEndEventExample");
+
+		long executionEntities = runtimeService.createExecutionQuery().count();
+		assertEquals(1, executionEntities);
+
+		Task task = taskService.createTaskQuery().processInstanceId(pi.getId()).taskDefinitionKey("preNormalEnd").singleResult();
+		taskService.complete(task.getId());
+
+		assertProcessEnded(pi.getId());
+	}
+
+	@Deployment
+	public void testTerminateInSubProcessConcurrentMultiInstance() throws Exception {
+		serviceTaskInvokedCount = 0;
+
+		ProcessInstance pi = runtimeService.startProcessInstanceByKey("terminateEndEventExample");
+
+		long executionEntities = runtimeService.createExecutionQuery().count();
+		assertEquals(12, executionEntities);
+
+		Task task = taskService.createTaskQuery().processInstanceId(pi.getId()).taskDefinitionKey("preNormalEnd").singleResult();
+		taskService.complete(task.getId());
+
+		long executionEntities2 = runtimeService.createExecutionQuery().count();
+		assertEquals(10, executionEntities2);
+
+		List<Task> tasks = taskService.createTaskQuery().list();
+		for (Task t : tasks) {
+			taskService.complete(t.getId());
+		}
+
+		assertProcessEnded(pi.getId());
+	}
+
+	@Deployment(resources = { "org/activiti/engine/test/bpmn/event/end/TerminateEndEventTest.testTerminateInCallActivityConcurrentCallActivity.bpmn",
+	        "org/activiti/engine/test/bpmn/event/end/TerminateEndEventTest.testTerminateAfterUserTask.bpmn", "org/activiti/engine/test/api/oneTaskProcess.bpmn20.xml" })
+	public void testTerminateInCallActivityConcurrentCallActivity() throws Exception {
+		serviceTaskInvokedCount = 0;
+
+		// GIVEN - process instance starts and creates 2 subProcessInstances
+		// (with 2 user tasks - preTerminate and my task)
+		ProcessInstance pi = runtimeService.startProcessInstanceByKey("terminateEndEventInCallActivityConcurrentCallActivity");
+		assertThat(runtimeService.createProcessInstanceQuery().superProcessInstanceId(pi.getId()).list().size(), is(2));
+
+		// WHEN - complete -> terminate end event
+		Task preTerminate = taskService.createTaskQuery().taskName("preTerminate").singleResult();
+		taskService.complete(preTerminate.getId());
+
+		// THEN - super process is finished together with subprocesses
+		assertProcessEnded(pi.getId());
+	}
+
+	@Deployment
+	public void testTerminateInSubProcessMultiInstance() throws Exception {
+		serviceTaskInvokedCount = 0;
+
+		ProcessInstance pi = runtimeService.startProcessInstanceByKey("terminateEndEventExample");
+
+		long executionEntities = runtimeService.createExecutionQuery().count();
+		assertEquals(1, executionEntities);
+
+		Task task = taskService.createTaskQuery().processInstanceId(pi.getId()).taskDefinitionKey("preNormalEnd").singleResult();
+		taskService.complete(task.getId());
+
+		assertProcessEnded(pi.getId());
+	}
+
+	@Deployment
+	public void testTerminateInSubProcessSequentialConcurrentMultiInstance() throws Exception {
+		serviceTaskInvokedCount = 0;
+		serviceTaskInvokedCount2 = 0;
+
+		// Starting multi instance with 5 instances; terminating 2, finishing 3
+		ProcessInstance pi = runtimeService.startProcessInstanceByKey("terminateEndEventExample");
+
+		long remainingExecutions = runtimeService.createExecutionQuery().count();
+
+		// outer execution still available
+		assertEquals(1, remainingExecutions);
+
+		// three finished
+		assertEquals(3, serviceTaskInvokedCount2);
+
+		Task task = taskService.createTaskQuery().processInstanceId(pi.getId()).taskDefinitionKey("preNormalEnd").singleResult();
+		taskService.complete(task.getId());
+
+		// last task remaining
+		assertProcessEnded(pi.getId());
+	}
+
+	@Deployment(resources = { "org/activiti/engine/test/bpmn/event/end/TerminateEndEventTest.testTerminateInCallActivity.bpmn",
+	        "org/activiti/engine/test/bpmn/event/end/TerminateEndEventTest.subProcessTerminate.bpmn" })
+	public void testTerminateInCallActivity() throws Exception {
+		ProcessInstance pi = runtimeService.startProcessInstanceByKey("terminateEndEventExample");
+
+		// should terminate the called process and continue the parent
+		long executionEntities = runtimeService.createExecutionQuery().count();
+		assertEquals(1, executionEntities);
+
+		Task task = taskService.createTaskQuery().processInstanceId(pi.getId()).taskDefinitionKey("preNormalEnd").singleResult();
+		taskService.complete(task.getId());
+
+		assertProcessEnded(pi.getId());
+	}
+
+	@Deployment(resources = { "org/activiti/engine/test/bpmn/event/end/TerminateEndEventTest.testTerminateInCallActivityMulitInstance.bpmn",
+	        "org/activiti/engine/test/bpmn/event/end/TerminateEndEventTest.subProcessTerminate.bpmn" })
+	public void testTerminateInCallActivityMulitInstance() throws Exception {
+		ProcessInstance pi = runtimeService.startProcessInstanceByKey("terminateEndEventExample");
+
+		// should terminate the called process and continue the parent
+		long executionEntities = runtimeService.createExecutionQuery().count();
+		assertEquals(1, executionEntities);
+
+		Task task = taskService.createTaskQuery().processInstanceId(pi.getId()).taskDefinitionKey("preNormalEnd").singleResult();
+		taskService.complete(task.getId());
+
+		assertProcessEnded(pi.getId());
+	}
+
+	@Deployment(resources = { "org/activiti/engine/test/bpmn/event/end/TerminateEndEventTest.testTerminateInCallActivityConcurrent.bpmn",
+	        "org/activiti/engine/test/bpmn/event/end/TerminateEndEventTest.subProcessConcurrentTerminate.bpmn" })
+	public void testTerminateInCallActivityConcurrent() throws Exception {
+		ProcessInstance pi = runtimeService.startProcessInstanceByKey("terminateEndEventExample");
+
+		// should terminate the called process and continue the parent
+		long executionEntities = runtimeService.createExecutionQuery().count();
+		assertEquals(1, executionEntities);
+
+		Task task = taskService.createTaskQuery().processInstanceId(pi.getId()).taskDefinitionKey("preNormalEnd").singleResult();
+		taskService.complete(task.getId());
+
+		assertProcessEnded(pi.getId());
+	}
+
+	@Deployment(resources = { "org/activiti/engine/test/bpmn/event/end/TerminateEndEventTest.testTerminateInCallActivityConcurrentMulitInstance.bpmn",
+	        "org/activiti/engine/test/bpmn/event/end/TerminateEndEventTest.subProcessConcurrentTerminate.bpmn" })
+	public void testTerminateInCallActivityConcurrentMulitInstance() throws Exception {
+		ProcessInstance pi = runtimeService.startProcessInstanceByKey("terminateEndEventExample");
+
+		// should terminate the called process and continue the parent
+		long executionEntities = runtimeService.createExecutionQuery().count();
+		assertEquals(1, executionEntities);
+
+		Task task = taskService.createTaskQuery().processInstanceId(pi.getId()).taskDefinitionKey("preNormalEnd").singleResult();
+		taskService.complete(task.getId());
+
+		assertProcessEnded(pi.getId());
+	}
 }