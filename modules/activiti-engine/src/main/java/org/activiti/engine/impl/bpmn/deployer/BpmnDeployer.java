--- conflicted
+++ resolved
@@ -99,20 +99,13 @@
         ResourceEntity resource = resources.get(resourceName);
         byte[] bytes = resource.getBytes();
         ByteArrayInputStream inputStream = new ByteArrayInputStream(bytes);
-<<<<<<< HEAD
-
-        BpmnParse bpmnParse = bpmnParser.createParse().sourceInputStream(inputStream).deployment(deployment).name(resourceName);
-
-=======
-        
-        BpmnParse bpmnParse = bpmnParser
-          .createParse()
-          .sourceInputStream(inputStream)
-          .setSourceSystemId(resourceName)
-          .deployment(deployment)
-          .name(resourceName);
-        
->>>>>>> f6c24243
+
+        BpmnParse bpmnParse = bpmnParser.createParse()
+            .sourceInputStream(inputStream)
+            .setSourceSystemId(resourceName)
+            .deployment(deployment)
+            .name(resourceName);
+
         if (deploymentSettings != null) {
 
           // Schema validation if needed
