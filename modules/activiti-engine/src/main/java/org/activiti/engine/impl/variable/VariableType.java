/* Licensed under the Apache License, Version 2.0 (the "License");
 * you may not use this file except in compliance with the License.
 * You may obtain a copy of the License at
 * 
 *      http://www.apache.org/licenses/LICENSE-2.0
 * 
 * Unless required by applicable law or agreed to in writing, software
 * distributed under the License is distributed on an "AS IS" BASIS,
 * WITHOUT WARRANTIES OR CONDITIONS OF ANY KIND, either express or implied.
 * See the License for the specific language governing permissions and
 * limitations under the License.
 */
package org.activiti.engine.impl.variable;

/**
 * @author Tom Baeyens
 */
public interface VariableType {

  /**
   * name of variable type (limited to 100 characters length)
   */
<<<<<<< HEAD
  String getTypeName();

=======
  public String getTypeName();
  
>>>>>>> ad0c9e10
  /**
   * <p>
   * Indicates if this variable type supports caching.
   * </p>
   * <p>
   * If caching is supported, the result of {@link #getValue(ValueFields)} is saved for the duration of the session and used for subsequent reads of the variable's value.
   * </p>
   * <p>
   * If caching is not supported, all reads of a variable's value require a fresh call to {@link #getValue(ValueFields)}.
   * </p>
   * 
   * @return whether variables of this type are cacheable.
   */
  boolean isCachable();

  /**
   * @return whether this variable type can store the specified value.
   */
  boolean isAbleToStore(Object value);

  /**
   * Stores the specified value in the supplied {@link ValueFields}.
   */
  void setValue(Object value, ValueFields valueFields);

  /**
   * @return the value of a variable based on the specified {@link ValueFields}.
   */
  Object getValue(ValueFields valueFields);

}<|MERGE_RESOLUTION|>--- conflicted
+++ resolved
@@ -20,13 +20,8 @@
   /**
    * name of variable type (limited to 100 characters length)
    */
-<<<<<<< HEAD
-  String getTypeName();
-
-=======
   public String getTypeName();
   
->>>>>>> ad0c9e10
   /**
    * <p>
    * Indicates if this variable type supports caching.
