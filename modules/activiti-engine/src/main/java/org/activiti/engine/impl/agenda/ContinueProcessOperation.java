package org.activiti.engine.impl.agenda;

import java.util.Collection;
import java.util.List;

import org.activiti.bpmn.model.Activity;
import org.activiti.bpmn.model.BoundaryEvent;
import org.activiti.bpmn.model.CompensateEventDefinition;
import org.activiti.bpmn.model.FlowElement;
import org.activiti.bpmn.model.FlowNode;
import org.activiti.bpmn.model.SequenceFlow;
import org.activiti.bpmn.model.SubProcess;
import org.activiti.engine.delegate.ExecutionListener;
import org.activiti.engine.delegate.event.ActivitiEventType;
import org.activiti.engine.delegate.event.impl.ActivitiEventBuilder;
import org.activiti.engine.impl.context.Context;
import org.activiti.engine.impl.delegate.ActivityBehavior;
import org.activiti.engine.impl.interceptor.CommandContext;
import org.activiti.engine.impl.persistence.entity.ExecutionEntity;
<<<<<<< HEAD
import org.activiti.engine.impl.persistence.entity.ExecutionEntityManager;
import org.activiti.engine.impl.persistence.entity.JobEntity;
=======
import org.activiti.engine.impl.persistence.entity.MessageEntity;
>>>>>>> 702d550e
import org.activiti.engine.impl.util.CollectionUtil;
import org.activiti.engine.impl.util.ProcessDefinitionUtil;
import org.activiti.engine.logging.LogMDC;
import org.activiti.engine.runtime.Job;
import org.slf4j.Logger;
import org.slf4j.LoggerFactory;

/**
 * Operation that takes the current {@link FlowElement} set on the {@link ExecutionEntity}
 * and executes the associated {@link ActivityBehavior}. In the case of async, schedules a {@link Job}. 
 * 
 * Also makes sure the {@link ExecutionListener} instances are called.
 * 
 * @author Joram Barrez
 * @author Tijs Rademakers
 */
public class ContinueProcessOperation extends AbstractOperation {

  private static Logger logger = LoggerFactory.getLogger(ContinueProcessOperation.class);

  protected boolean forceSynchronousOperation;
  protected boolean inCompensation;

  public ContinueProcessOperation(CommandContext commandContext, ExecutionEntity execution, 
      boolean forceSynchronousOperation, boolean inCompensation) {
    
    super(commandContext, execution);
    this.forceSynchronousOperation = forceSynchronousOperation;
    this.inCompensation = inCompensation;
  }

  public ContinueProcessOperation(CommandContext commandContext, ExecutionEntity execution) {
    this(commandContext, execution, false, false);
  }

  @Override
  public void run() {
    FlowElement currentFlowElement = getCurrentFlowElement(execution);
    if (currentFlowElement instanceof FlowNode) {
      continueThroughFlowNode((FlowNode) currentFlowElement);
    } else if (currentFlowElement instanceof SequenceFlow) {
      continueThroughSequenceFlow((SequenceFlow) currentFlowElement);
    } else {
      throw new RuntimeException("Programmatic error: no current flow element found or invalid type: " + currentFlowElement + ". Halting.");
    }
  }

  protected void executeProcessStartExecutionListeners() {
    org.activiti.bpmn.model.Process process = ProcessDefinitionUtil.getProcess(execution.getProcessDefinitionId());
    executeExecutionListeners(process, execution.getParent(), ExecutionListener.EVENTNAME_START);
  }

  protected void continueThroughFlowNode(FlowNode flowNode) {
    
    // Check if it's the initial flow element. If so, we must fire the execution listeners for the process too
    if (flowNode.getIncomingFlows() != null 
        && flowNode.getIncomingFlows().size() == 0 
        && flowNode.getSubProcess() == null) {
      executeProcessStartExecutionListeners();
    }
    
     // For a subprocess, a new child execution is created that will visit the steps of the subprocess
     // The original execution that arrived here will wait until the subprocess is finished
     // and will then be used to continue the process instance.
    if (flowNode instanceof SubProcess) {
      createChildExecutionForSubProcess((SubProcess) flowNode);
    }
    
<<<<<<< HEAD
    // See if flowNode is an async activity and schedule as a job if that evaluates to true
    if (!forceSynchronousOperation) {
      boolean isAsynchronous = flowNode.isAsynchronous();
      boolean isExclusive = flowNode.isExclusive();
      
      if (isAsynchronous) {
        scheduleAsyncJob(isExclusive);
        return;
      }
=======
    if (forceSynchronousOperation || !flowNode.isAsynchronous()) {
      executeSynchronous(flowNode);
    } else {
      executeAsynchronous(flowNode);
>>>>>>> 702d550e
    }
  }

  protected void createChildExecutionForSubProcess(SubProcess subProcess) {
    ExecutionEntity parentScopeExecution = findFirstParentScopeExecution(execution);
    
    // Create the sub process execution that can be used to set variables
    // We create a new execution and delete the incoming one to have a proper scope that 
    // does not conflict anything with any existing scopes
    
    ExecutionEntity subProcessExecution = commandContext.getExecutionEntityManager().createChildExecution(parentScopeExecution); 
    subProcessExecution.setCurrentFlowElement(subProcess);
    subProcessExecution.setScope(true);

    commandContext.getExecutionEntityManager().deleteExecutionAndRelatedData(execution, null, false);
    execution = subProcessExecution;
  }
  
  protected void executeSynchronous(FlowNode flowNode) {
    commandContext.getHistoryManager().recordActivityStart(execution);
 
    // Execution listener: event 'start'
    if (CollectionUtil.isNotEmpty(flowNode.getExecutionListeners())) {
      executeExecutionListeners(flowNode, ExecutionListener.EVENTNAME_START);
    }
 
    // Execute any boundary events, sub process boundary events will be executed from the activity behavior
    if (!inCompensation && flowNode instanceof Activity) { // Only activities can have boundary events
      List<BoundaryEvent> boundaryEvents = ((Activity) flowNode).getBoundaryEvents();
      if (CollectionUtil.isNotEmpty(boundaryEvents)) {
        executeBoundaryEvents(boundaryEvents, execution);
      }
    }
 
    // Execute actual behavior
    ActivityBehavior activityBehavior = (ActivityBehavior) flowNode.getBehavior();
    
    if (activityBehavior != null) {
      logger.debug("Executing activityBehavior {} on activity '{}' with execution {}", activityBehavior.getClass(), flowNode.getId(), execution.getId());
      
      if (Context.getProcessEngineConfiguration() != null && Context.getProcessEngineConfiguration().getEventDispatcher().isEnabled()) {
        Context.getProcessEngineConfiguration().getEventDispatcher().dispatchEvent(
            ActivitiEventBuilder.createActivityEvent(ActivitiEventType.ACTIVITY_STARTED, flowNode.getId(), flowNode.getName(), execution.getId(),
                execution.getProcessInstanceId(), execution.getProcessDefinitionId(), flowNode));
      }
      
      try {
        activityBehavior.execute(execution);
      } catch (RuntimeException e) {
        if (LogMDC.isMDCEnabled()) {
          LogMDC.putMDCExecution(execution);
        }
        throw e;
      }
    } else {
      logger.debug("No activityBehavior on activity '{}' with execution {}", flowNode.getId(), execution.getId());
      Context.getAgenda().planTakeOutgoingSequenceFlowsOperation(execution, true);
    }
  }
  
  protected void executeAsynchronous(FlowNode flowNode) {
    MessageEntity message = commandContext.getJobEntityManager().createMessage();
    message.setExecutionId(execution.getId());
    message.setProcessInstanceId(execution.getProcessInstanceId());
    message.setProcessDefinitionId(execution.getProcessDefinitionId());
    message.setExclusive(flowNode.isExclusive());
    message.setJobHandlerType(AsyncContinuationJobHandler.TYPE);

    // Inherit tenant id (if applicable)
    if (execution.getTenantId() != null) {
      message.setTenantId(execution.getTenantId());
    }

    commandContext.getJobEntityManager().send(message);
  }

  protected void continueThroughSequenceFlow(SequenceFlow sequenceFlow) {

    // Execution listener. Sequenceflow only 'take' makes sense ... but we've supported all three since the beginning
    if (CollectionUtil.isNotEmpty(sequenceFlow.getExecutionListeners())) {
      executeExecutionListeners(sequenceFlow, ExecutionListener.EVENTNAME_START);
      executeExecutionListeners(sequenceFlow, ExecutionListener.EVENTNAME_TAKE);
      executeExecutionListeners(sequenceFlow, ExecutionListener.EVENTNAME_END);
    }
    
    // Firing event that transition is being taken       
    if(Context.getProcessEngineConfiguration() != null && Context.getProcessEngineConfiguration().getEventDispatcher().isEnabled()) {
      FlowElement sourceFlowElement = sequenceFlow.getSourceFlowElement();
      FlowElement targetFlowElement = sequenceFlow.getTargetFlowElement();
      Context.getProcessEngineConfiguration().getEventDispatcher().dispatchEvent(
        ActivitiEventBuilder.createSequenceFlowTakenEvent(
            (ExecutionEntity) execution,
            ActivitiEventType.SEQUENCEFLOW_TAKEN, 
            sequenceFlow.getId(),
            sourceFlowElement != null ? sourceFlowElement.getId() : null, 
            sourceFlowElement != null ? (String) sourceFlowElement.getName() : null, 
            sourceFlowElement != null ? sourceFlowElement.getClass().getName() : null,
            sourceFlowElement != null ? ((FlowNode) sourceFlowElement).getBehavior(): null,
            targetFlowElement != null ? targetFlowElement.getId() : null, 
            targetFlowElement != null ? targetFlowElement.getName() : null, 
            targetFlowElement != null ? targetFlowElement.getClass().getName() : null,
            targetFlowElement != null ? ((FlowNode) targetFlowElement).getBehavior(): null));
    }

    FlowElement targetFlowElement = sequenceFlow.getTargetFlowElement();
    execution.setCurrentFlowElement(targetFlowElement);
    
    logger.debug("Sequence flow '{}' encountered. Continuing process by following it using execution {}", sequenceFlow.getId(), execution.getId());
    agenda.planContinueProcessOperation(execution);
  }

<<<<<<< HEAD
  protected void scheduleAsyncJob(boolean exclusive) {
    JobEntity job = commandContext.getJobManager().createAsyncJob(execution, exclusive);
    commandContext.getJobManager().scheduleAsyncJob(job);
  }

=======
>>>>>>> 702d550e
  protected void executeBoundaryEvents(Collection<BoundaryEvent> boundaryEvents, ExecutionEntity execution) {

    // The parent execution becomes a scope, and a child execution is created for each of the boundary events
    for (BoundaryEvent boundaryEvent : boundaryEvents) {

      if (CollectionUtil.isEmpty(boundaryEvent.getEventDefinitions())
          || (boundaryEvent.getEventDefinitions().get(0) instanceof CompensateEventDefinition))  {
        continue;
      }

      // A Child execution of the current execution is created to represent the boundary event being active 
      ExecutionEntity childExecutionEntity = commandContext.getExecutionEntityManager().createChildExecution((ExecutionEntity) execution); 
      childExecutionEntity.setParentId(execution.getId());
      childExecutionEntity.setCurrentFlowElement(boundaryEvent);
      childExecutionEntity.setScope(false);
      
      ActivityBehavior boundaryEventBehavior = ((ActivityBehavior) boundaryEvent.getBehavior());
      logger.debug("Executing boundary event activityBehavior {} with execution {}", boundaryEventBehavior.getClass(), childExecutionEntity.getId());
      boundaryEventBehavior.execute(childExecutionEntity);
    }
  }

}<|MERGE_RESOLUTION|>--- conflicted
+++ resolved
@@ -17,12 +17,7 @@
 import org.activiti.engine.impl.delegate.ActivityBehavior;
 import org.activiti.engine.impl.interceptor.CommandContext;
 import org.activiti.engine.impl.persistence.entity.ExecutionEntity;
-<<<<<<< HEAD
-import org.activiti.engine.impl.persistence.entity.ExecutionEntityManager;
 import org.activiti.engine.impl.persistence.entity.JobEntity;
-=======
-import org.activiti.engine.impl.persistence.entity.MessageEntity;
->>>>>>> 702d550e
 import org.activiti.engine.impl.util.CollectionUtil;
 import org.activiti.engine.impl.util.ProcessDefinitionUtil;
 import org.activiti.engine.logging.LogMDC;
@@ -91,22 +86,10 @@
       createChildExecutionForSubProcess((SubProcess) flowNode);
     }
     
-<<<<<<< HEAD
-    // See if flowNode is an async activity and schedule as a job if that evaluates to true
-    if (!forceSynchronousOperation) {
-      boolean isAsynchronous = flowNode.isAsynchronous();
-      boolean isExclusive = flowNode.isExclusive();
-      
-      if (isAsynchronous) {
-        scheduleAsyncJob(isExclusive);
-        return;
-      }
-=======
     if (forceSynchronousOperation || !flowNode.isAsynchronous()) {
       executeSynchronous(flowNode);
     } else {
       executeAsynchronous(flowNode);
->>>>>>> 702d550e
     }
   }
 
@@ -168,19 +151,8 @@
   }
   
   protected void executeAsynchronous(FlowNode flowNode) {
-    MessageEntity message = commandContext.getJobEntityManager().createMessage();
-    message.setExecutionId(execution.getId());
-    message.setProcessInstanceId(execution.getProcessInstanceId());
-    message.setProcessDefinitionId(execution.getProcessDefinitionId());
-    message.setExclusive(flowNode.isExclusive());
-    message.setJobHandlerType(AsyncContinuationJobHandler.TYPE);
-
-    // Inherit tenant id (if applicable)
-    if (execution.getTenantId() != null) {
-      message.setTenantId(execution.getTenantId());
-    }
-
-    commandContext.getJobEntityManager().send(message);
+    JobEntity job = commandContext.getJobManager().createAsyncJob(execution, flowNode.isExclusive());
+    commandContext.getJobManager().scheduleAsyncJob(job);
   }
 
   protected void continueThroughSequenceFlow(SequenceFlow sequenceFlow) {
@@ -218,14 +190,6 @@
     agenda.planContinueProcessOperation(execution);
   }
 
-<<<<<<< HEAD
-  protected void scheduleAsyncJob(boolean exclusive) {
-    JobEntity job = commandContext.getJobManager().createAsyncJob(execution, exclusive);
-    commandContext.getJobManager().scheduleAsyncJob(job);
-  }
-
-=======
->>>>>>> 702d550e
   protected void executeBoundaryEvents(Collection<BoundaryEvent> boundaryEvents, ExecutionEntity execution) {
 
     // The parent execution becomes a scope, and a child execution is created for each of the boundary events
