--- conflicted
+++ resolved
@@ -76,9 +76,6 @@
     this.id = processDefinitionId;
     return this;
   }
-<<<<<<< HEAD
-
-=======
   
   @Override
   public ProcessDefinitionQuery processDefinitionIds(Set<String> processDefinitionIds) {
@@ -86,7 +83,6 @@
   	return this;
   }
   
->>>>>>> a110d55d
   public ProcessDefinitionQueryImpl processDefinitionCategory(String category) {
     if (category == null) {
       throw new ActivitiIllegalArgumentException("category is null");
