--- conflicted
+++ resolved
@@ -20,15 +20,6 @@
 import org.activiti.engine.impl.JobQueryImpl;
 import org.activiti.engine.impl.Page;
 import org.activiti.engine.impl.cfg.ProcessEngineConfigurationImpl;
-<<<<<<< HEAD
-=======
-import org.activiti.engine.impl.el.NoExecutionVariableScope;
-import org.activiti.engine.impl.jobexecutor.AsyncJobAddedNotification;
-import org.activiti.engine.impl.jobexecutor.JobAddedNotification;
-import org.activiti.engine.impl.jobexecutor.JobHandler;
-import org.activiti.engine.impl.jobexecutor.TimerEventHandler;
-import org.activiti.engine.impl.jobexecutor.TimerStartEventJobHandler;
->>>>>>> 6367b8cd
 import org.activiti.engine.impl.persistence.entity.data.DataManager;
 import org.activiti.engine.impl.persistence.entity.data.JobDataManager;
 import org.activiti.engine.runtime.Job;
@@ -73,83 +64,6 @@
     super.insert(jobEntity, fireCreateEvent);
   }
 
-  @Override
-<<<<<<< HEAD
-=======
-  public void send(MessageEntity message) {
-
-    ProcessEngineConfigurationImpl processEngineConfiguration = getProcessEngineConfiguration();
-
-    if (processEngineConfiguration.isAsyncExecutorEnabled()) {
-
-      // If the async executor is enabled, we need to set the duedate of
-      // the job to the current date + the default lock time.
-      // This is cope with the case where the async job executor or the
-      // process engine goes down
-      // before executing the job. This way, other async job executors can
-      // pick the job up after the max lock time.
-      Date dueDate = new Date(getClock().getCurrentTime().getTime() + processEngineConfiguration.getAsyncExecutor().getAsyncJobLockTimeInMillis());
-      message.setDuedate(dueDate);
-      message.setLockExpirationTime(null); // was set before, but to be quickly picked up needs to be set to null
-
-    } else if (!processEngineConfiguration.isJobExecutorActivate()) {
-
-      // If the async executor is disabled AND there is no old school job
-      // executor, The job needs to be picked up as soon as possible. So the due date is now set to the current time
-      message.setDuedate(processEngineConfiguration.getClock().getCurrentTime());
-      message.setLockExpirationTime(null); // was set before, but to be quickly picked up needs to be set to null
-    }
-
-    insert(message);
-    if (processEngineConfiguration.isAsyncExecutorEnabled()) {
-      hintAsyncExecutor(message);
-    } else {
-      hintJobExecutor(message);
-    }
-  }
-
-  @Override
-  public void schedule(TimerEntity timer) {
-    Date duedate = timer.getDuedate();
-    if (duedate == null) {
-      throw new ActivitiIllegalArgumentException("duedate is null");
-    }
-
-    insert(timer);
-
-    if (getProcessEngineConfiguration().isAsyncExecutorEnabled() == false && timer.getDuedate().getTime() <= (getClock().getCurrentTime().getTime())) {
-      hintJobExecutor(timer);
-    }
-  }
-
-  @Override
-  public void retryAsyncJob(JobEntity job) {
-    try {
-    	
-    	// If a job has to be retried, we wait for a certain amount of time,
-    	// otherwise the job will be continuously be retried without delay (and thus seriously stressing the database).
-	    Thread.sleep(getAsyncExecutor().getRetryWaitTimeInMillis());
-	    
-    } catch (InterruptedException e) {
-    }
-    getAsyncExecutor().executeAsyncJob(job);
-  }
-
-  protected void hintAsyncExecutor(JobEntity job) {
-    // notify job executor:
-    AsyncJobAddedNotification asyncJobAddedNotification = new AsyncJobAddedNotification(job, getAsyncExecutor());
-    getCommandContext().addCloseListener(asyncJobAddedNotification);
-  }
-
-  protected void hintJobExecutor(JobEntity job) {
-
-    // notify job executor:
-    JobAddedNotification jobAddedNotification = new JobAddedNotification(getJobExecutor());
-    getCommandContext().addCloseListener(jobAddedNotification);
-  }
-
-  @Override
->>>>>>> 6367b8cd
   public List<JobEntity> findNextJobsToExecute(Page page) {
     return jobDataManager.findNextJobsToExecute(page); 
   }
