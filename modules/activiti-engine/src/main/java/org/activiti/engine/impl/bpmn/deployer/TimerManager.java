/* Licensed under the Apache License, Version 2.0 (the "License");
 * you may not use this file except in compliance with the License.
 * You may obtain a copy of the License at
 * 
 *      http://www.apache.org/licenses/LICENSE-2.0
 * 
 * Unless required by applicable law or agreed to in writing, software
 * distributed under the License is distributed on an "AS IS" BASIS,
 * WITHOUT WARRANTIES OR CONDITIONS OF ANY KIND, either express or implied.
 * See the License for the specific language governing permissions and
 * limitations under the License.
 */
package org.activiti.engine.impl.bpmn.deployer;

import java.util.ArrayList;
import java.util.List;

import org.activiti.bpmn.model.EventDefinition;
import org.activiti.bpmn.model.FlowElement;
import org.activiti.bpmn.model.Process;
import org.activiti.bpmn.model.StartEvent;
import org.activiti.bpmn.model.TimerEventDefinition;
import org.activiti.engine.ProcessEngineConfiguration;
import org.activiti.engine.impl.asyncexecutor.JobManager;
import org.activiti.engine.impl.cmd.CancelJobsCmd;
import org.activiti.engine.impl.context.Context;
import org.activiti.engine.impl.jobexecutor.TimerEventHandler;
import org.activiti.engine.impl.jobexecutor.TimerStartEventJobHandler;
import org.activiti.engine.impl.persistence.entity.ProcessDefinitionEntity;
import org.activiti.engine.impl.persistence.entity.TimerJobEntity;
import org.activiti.engine.impl.util.CollectionUtil;

/**
 * Manages timers for newly-deployed process definitions and their previous versions.
 */
public class TimerManager {
  
  protected void removeObsoleteTimers(ProcessDefinitionEntity processDefinition) {
    List<TimerJobEntity> jobsToDelete = null;

    if (processDefinition.getTenantId() != null && !ProcessEngineConfiguration.NO_TENANT_ID.equals(processDefinition.getTenantId())) {
      jobsToDelete = Context.getCommandContext().getTimerJobEntityManager().findJobsByTypeAndProcessDefinitionKeyAndTenantId(
          TimerStartEventJobHandler.TYPE, processDefinition.getKey(), processDefinition.getTenantId());
    } else {
      jobsToDelete = Context.getCommandContext().getTimerJobEntityManager()
          .findJobsByTypeAndProcessDefinitionKeyNoTenantId(TimerStartEventJobHandler.TYPE, processDefinition.getKey());
    }

    if (jobsToDelete != null) {
      for (TimerJobEntity job :jobsToDelete) {
        new CancelJobsCmd(job.getId()).execute(Context.getCommandContext());
      }
    }
  }
  
  protected void scheduleTimers(ProcessDefinitionEntity processDefinition, Process process) {
    JobManager jobManager = Context.getCommandContext().getJobManager();
    List<TimerJobEntity> timers = getTimerDeclarations(processDefinition, process);
    for (TimerJobEntity timer : timers) {
      jobManager.scheduleTimerJob(timer);
    }
  }
  
  protected List<TimerJobEntity> getTimerDeclarations(ProcessDefinitionEntity processDefinition, Process process) {
    JobManager jobManager = Context.getCommandContext().getJobManager();
    List<TimerJobEntity> timers = new ArrayList<TimerJobEntity>();
    if (CollectionUtil.isNotEmpty(process.getFlowElements())) {
      for (FlowElement element : process.getFlowElements()) {
        if (element instanceof StartEvent) {
          StartEvent startEvent = (StartEvent) element;
          if (CollectionUtil.isNotEmpty(startEvent.getEventDefinitions())) {
            EventDefinition eventDefinition = startEvent.getEventDefinitions().get(0);
            if (eventDefinition instanceof TimerEventDefinition) {
              TimerEventDefinition timerEventDefinition = (TimerEventDefinition) eventDefinition;
<<<<<<< HEAD
              TimerJobEntity timerJob = jobManager.createTimerJob(timerEventDefinition, false, null, TimerStartEventJobHandler.TYPE,
                  TimerEventHandler.createConfiguration(startEvent.getId(), timerEventDefinition.getEndDate()));
=======
              TimerEntity timer = TimerUtil.createTimerEntityForTimerEventDefinition(timerEventDefinition, false, null, TimerStartEventJobHandler.TYPE,
                  TimerEventHandler.createConfiguration(startEvent.getId(), timerEventDefinition.getEndDate(), timerEventDefinition.getCalendarName()));
>>>>>>> 702d550e

              if (timerJob != null) {
                timerJob.setProcessDefinitionId(processDefinition.getId());

                if (processDefinition.getTenantId() != null) {
                  timerJob.setTenantId(processDefinition.getTenantId());
                }
                timers.add(timerJob);
              }

            }
          }
        }
      }
    }

    return timers;
  }
}
<|MERGE_RESOLUTION|>--- conflicted
+++ resolved
@@ -72,13 +72,8 @@
             EventDefinition eventDefinition = startEvent.getEventDefinitions().get(0);
             if (eventDefinition instanceof TimerEventDefinition) {
               TimerEventDefinition timerEventDefinition = (TimerEventDefinition) eventDefinition;
-<<<<<<< HEAD
               TimerJobEntity timerJob = jobManager.createTimerJob(timerEventDefinition, false, null, TimerStartEventJobHandler.TYPE,
-                  TimerEventHandler.createConfiguration(startEvent.getId(), timerEventDefinition.getEndDate()));
-=======
-              TimerEntity timer = TimerUtil.createTimerEntityForTimerEventDefinition(timerEventDefinition, false, null, TimerStartEventJobHandler.TYPE,
                   TimerEventHandler.createConfiguration(startEvent.getId(), timerEventDefinition.getEndDate(), timerEventDefinition.getCalendarName()));
->>>>>>> 702d550e
 
               if (timerJob != null) {
                 timerJob.setProcessDefinitionId(processDefinition.getId());
