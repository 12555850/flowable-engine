--- conflicted
+++ resolved
@@ -81,8 +81,6 @@
     }      
   }
 
-<<<<<<< HEAD
-=======
   protected void savePicture(Picture picture) {
     pictureByteArrayRef.setValue(picture.getMimeType(), picture.getBytes());
   }
@@ -91,7 +89,6 @@
     pictureByteArrayRef.delete();
   }
 
->>>>>>> a9780054
   public String getId() {
     return id;
   }
