/* Licensed under the Apache License, Version 2.0 (the "License");
 * you may not use this file except in compliance with the License.
 * You may obtain a copy of the License at
 * 
 *      http://www.apache.org/licenses/LICENSE-2.0
 * 
 * Unless required by applicable law or agreed to in writing, software
 * distributed under the License is distributed on an "AS IS" BASIS,
 * WITHOUT WARRANTIES OR CONDITIONS OF ANY KIND, either express or implied.
 * See the License for the specific language governing permissions and
 * limitations under the License.
 */
package org.activiti.engine.impl.agenda;

import java.util.ArrayList;
import java.util.Collection;
import java.util.LinkedList;
import java.util.List;

import org.activiti.bpmn.model.FlowElement;
import org.activiti.engine.impl.interceptor.CommandContext;
import org.activiti.engine.impl.persistence.entity.ExecutionEntity;
import org.activiti.engine.impl.persistence.entity.ExecutionEntityManager;
import org.activiti.engine.impl.persistence.entity.IdentityLinkEntity;
import org.activiti.engine.impl.persistence.entity.IdentityLinkEntityManager;
import org.activiti.engine.impl.persistence.entity.JobEntity;
import org.activiti.engine.impl.persistence.entity.JobEntityManager;
import org.activiti.engine.impl.persistence.entity.TaskEntity;
import org.activiti.engine.impl.persistence.entity.TaskEntityManager;
import org.activiti.engine.impl.persistence.entity.VariableInstanceEntity;
import org.activiti.engine.impl.persistence.entity.VariableInstanceEntityManager;
import org.activiti.engine.impl.pvm.delegate.ActivityExecution;
import org.activiti.engine.impl.util.cache.ProcessDefinitionCacheUtil;

/**
 * @author Joram Barrez
 */
public abstract class AbstractOperation implements Runnable {

	protected CommandContext commandContext;
    protected Agenda agenda;
    protected ActivityExecution execution;

    public AbstractOperation() {

    }

    public AbstractOperation(CommandContext commandContext, ActivityExecution execution) {
    	this.commandContext = commandContext;
        this.execution = execution;
        this.agenda = commandContext.getAgenda();
    }

    /**
     * Helper method to match the activityId of an execution with a FlowElement
     * of the process definition referenced by the execution.
     */
    protected FlowElement findCurrentFlowElement(final ActivityExecution execution) {
        String processDefinitionId = execution.getProcessDefinitionId();
        org.activiti.bpmn.model.Process process = ProcessDefinitionCacheUtil.getCachedProcess(processDefinitionId);
        String activityId = execution.getCurrentActivityId();
        FlowElement currentFlowElement = process.getFlowElement(activityId, true);
        execution.setCurrentFlowElement(currentFlowElement);
        return currentFlowElement;
    }

    protected void deleteExecution(CommandContext commandContext, ExecutionEntity executionEntity) {
        deleteDataRelatedToExecution(commandContext, executionEntity);
<<<<<<< HEAD
        commandContext.getExecutionEntityManager().delete(executionEntity); // TODO: what about delete reason?
=======
        commandContext.getExecutionEntityManager().delete(executionEntity); // TODO: What about delete reason
>>>>>>> 26c164a3
    }

    protected void deleteProcessInstanceExecutionEntity(CommandContext commandContext, ExecutionEntityManager executionEntityManager, String processInstanceId) {

        IdentityLinkEntityManager identityLinkEntityManager = commandContext.getIdentityLinkEntityManager();
        List<IdentityLinkEntity> identityLinkEntities = identityLinkEntityManager.findIdentityLinksByProcessInstanceId(processInstanceId);
        for (IdentityLinkEntity identityLinkEntity : identityLinkEntities) {
            identityLinkEntityManager.delete(identityLinkEntity);
        }

        ExecutionEntity processInstanceEntity = executionEntityManager.findExecutionById(processInstanceId);
        deleteExecution(commandContext, processInstanceEntity);
    }

    protected void deleteChildExecutions(CommandContext commandContext, ExecutionEntity executionEntity) {

        // The children of an execution for a tree. For correct deletions
        // (taking care of foreign keys between child-parent)
        // the leafs of this tree must be deleted first before the parents
        // elements.

        // Gather all children
        List<ExecutionEntity> childExecutionEntities = new ArrayList<ExecutionEntity>();
        LinkedList<ExecutionEntity> uncheckedExecutions = new LinkedList<ExecutionEntity>(executionEntity.getExecutions());
        while (!uncheckedExecutions.isEmpty()) {
            ExecutionEntity currentExecutionentity = uncheckedExecutions.pop();
            childExecutionEntities.add(currentExecutionentity);
            uncheckedExecutions.addAll(currentExecutionentity.getExecutions());
        }

        // Delete them (reverse order : leafs of the tree first)
        for (int i = childExecutionEntities.size() - 1; i >= 0; i--) {
            ExecutionEntity childExecutionEntity = childExecutionEntities.get(i);
            if (childExecutionEntity.isActive() && !childExecutionEntity.isEnded()) {
                deleteDataRelatedToExecution(commandContext, childExecutionEntity);
                commandContext.getExecutionEntityManager().delete(childExecutionEntity);
            }
        }

    }

    protected void deleteDataRelatedToExecution(CommandContext commandContext, ExecutionEntity executionEntity) {

        // To start, deactivate the current incoming execution
        executionEntity.setEnded(true);
        executionEntity.setActive(false);

        // Get variables related to execution and delete them
        VariableInstanceEntityManager variableInstanceEntityManager = commandContext.getVariableInstanceEntityManager();
        Collection<VariableInstanceEntity> executionVariables = variableInstanceEntityManager.findVariableInstancesByExecutionId(executionEntity.getId());
        for (VariableInstanceEntity variableInstanceEntity : executionVariables) {
            variableInstanceEntityManager.delete(variableInstanceEntity);
        }

        // Delete current user tasks
        TaskEntityManager taskEntityManager = commandContext.getTaskEntityManager();
        Collection<TaskEntity> tasksForExecution = taskEntityManager.findTasksByExecutionId(executionEntity.getId());
        for (TaskEntity taskEntity : tasksForExecution) {
            taskEntityManager.delete(taskEntity);
        }

        // Delete jobs
        JobEntityManager jobEntityManager = commandContext.getJobEntityManager();
        Collection<JobEntity> jobsForExecution = jobEntityManager.findJobsByExecutionId(executionEntity.getId());
        for (JobEntity job : jobsForExecution) {
            jobEntityManager.delete(job);
        }
    }
    
    public CommandContext getCommandContext() {
		return commandContext;
	}

	public void setCommandContext(CommandContext commandContext) {
		this.commandContext = commandContext;
	}

	public Agenda getAgenda() {
        return agenda;
    }

    public void setAgenda(Agenda agenda) {
        this.agenda = agenda;
    }

    public ActivityExecution getExecution() {
        return execution;
    }

    public void setExecution(ActivityExecution execution) {
        this.execution = execution;
    }

}<|MERGE_RESOLUTION|>--- conflicted
+++ resolved
@@ -66,11 +66,7 @@
 
     protected void deleteExecution(CommandContext commandContext, ExecutionEntity executionEntity) {
         deleteDataRelatedToExecution(commandContext, executionEntity);
-<<<<<<< HEAD
         commandContext.getExecutionEntityManager().delete(executionEntity); // TODO: what about delete reason?
-=======
-        commandContext.getExecutionEntityManager().delete(executionEntity); // TODO: What about delete reason
->>>>>>> 26c164a3
     }
 
     protected void deleteProcessInstanceExecutionEntity(CommandContext commandContext, ExecutionEntityManager executionEntityManager, String processInstanceId) {
