--- conflicted
+++ resolved
@@ -20,11 +20,8 @@
 
   public static final String PROPERTYNAME_TIMER_ACTIVITY_ID = "activityId";
   public static final String PROPERTYNAME_END_DATE_EXPRESSION = "timerEndDate";
-<<<<<<< HEAD
   public static final String PROPERTYNAME_PROCESS_DEFINITION_KEY = "processDefinitionKey";
-=======
   public static final String PROPERTYNAME_CALENDAR_NAME_EXPRESSION = "calendarName";
->>>>>>> dc09d869
 
   public static String createConfiguration(String id, Expression endDate, Expression calendarName) {
     JSONObject cfgJson = new JSONObject();
