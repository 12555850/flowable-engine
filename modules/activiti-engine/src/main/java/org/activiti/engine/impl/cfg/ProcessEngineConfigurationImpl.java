--- conflicted
+++ resolved
@@ -1122,15 +1122,6 @@
         Reader reader = new InputStreamReader(inputStream);
         Properties properties = new Properties();
         properties.put("prefix", databaseTablePrefix);
-<<<<<<< HEAD
-        if (databaseType != null) {
-          properties.put("limitBefore", DbSqlSessionFactory.databaseSpecificLimitBeforeStatements.get(databaseType));
-          properties.put("limitAfter", DbSqlSessionFactory.databaseSpecificLimitAfterStatements.get(databaseType));
-          properties.put("limitBetween", DbSqlSessionFactory.databaseSpecificLimitBetweenStatements.get(databaseType));
-          properties.put("limitOuterJoinBetween", DbSqlSessionFactory.databaseOuterJoinLimitBetweenStatements.get(databaseType));
-          properties.put("orderBy", DbSqlSessionFactory.databaseSpecificOrderByStatements.get(databaseType));
-          properties.put("limitBeforeNativeQuery", String.valueOf(DbSqlSessionFactory.databaseSpecificLimitBeforeNativeQueryStatements.get(databaseType)));
-=======
         //set default properties
         properties.put("limitBefore" , "");
         properties.put("limitAfter" , "");
@@ -1141,9 +1132,8 @@
         properties.put("blobType" , "BLOB");
         properties.put("boolValue" , "TRUE");
         
-        if(databaseType != null) {
-          properties.load(getResourceAsStream("org/activiti/db/properties/"+databaseType+".properties"));
->>>>>>> d5ce0814
+        if (databaseType != null) {
+            properties.load(getResourceAsStream("org/activiti/db/properties/"+databaseType+".properties"));
         }
 
         Configuration configuration = initMybatisConfiguration(environment, reader, properties);
@@ -1157,10 +1147,14 @@
     }
   }
 
-<<<<<<< HEAD
   protected Configuration initMybatisConfiguration(Environment environment, Reader reader, Properties properties) {
     XMLConfigBuilder parser = new XMLConfigBuilder(reader, "", properties);
     Configuration configuration = parser.getConfiguration();
+    
+    if(databaseType != null) {
+        configuration.setDatabaseId(databaseType);
+    }
+    
     configuration.setEnvironment(environment);
 
     initMybatisTypeHandlers(configuration);
@@ -1168,22 +1162,6 @@
 
     configuration = parseMybatisConfiguration(configuration, parser);
     return configuration;
-=======
-	protected Configuration initMybatisConfiguration(Environment environment, Reader reader, Properties properties) {
-	  XMLConfigBuilder parser = new XMLConfigBuilder(reader,"", properties);
-	  Configuration configuration = parser.getConfiguration();
-	  
-	  if(databaseType != null)
-	    configuration.setDatabaseId(databaseType);
-	  
-	  configuration.setEnvironment(environment);
-	  
-	  initMybatisTypeHandlers(configuration);
-	  initCustomMybatisMappers(configuration);
-	  
-	  configuration = parseMybatisConfiguration(configuration, parser);
-	  return configuration;
->>>>>>> d5ce0814
   }
 
   protected void initMybatisTypeHandlers(Configuration configuration) {
