--- conflicted
+++ resolved
@@ -1137,12 +1137,6 @@
       asyncExecutor.setCommandExecutor(commandExecutor);
       asyncExecutor.setAutoActivate(asyncExecutorActivate);
     }
-<<<<<<< HEAD
-
-    asyncExecutor.setCommandExecutor(commandExecutor);
-    asyncExecutor.setAutoActivate(asyncExecutorActivate);
-=======
->>>>>>> ff47e210
   }
   
   // history //////////////////////////////////////////////////////////////////
