/* Licensed under the Apache License, Version 2.0 (the "License");
 * you may not use this file except in compliance with the License.
 * You may obtain a copy of the License at
 * 
 *      http://www.apache.org/licenses/LICENSE-2.0
 * 
 * Unless required by applicable law or agreed to in writing, software
 * distributed under the License is distributed on an "AS IS" BASIS,
 * WITHOUT WARRANTIES OR CONDITIONS OF ANY KIND, either express or implied.
 * See the License for the specific language governing permissions and
 * limitations under the License.
 */

package org.activiti.engine.impl.db;

import java.io.BufferedReader;
import java.io.IOException;
import java.io.InputStream;
import java.io.StringReader;
import java.sql.Connection;
import java.sql.DatabaseMetaData;
import java.sql.ResultSet;
import java.sql.Statement;
import java.util.ArrayList;
import java.util.Arrays;
import java.util.Collections;
import java.util.HashMap;
import java.util.Iterator;
import java.util.List;
import java.util.Map;
import java.util.regex.Matcher;
import java.util.regex.Pattern;

import org.activiti.engine.ActivitiException;
import org.activiti.engine.ActivitiOptimisticLockingException;
import org.activiti.engine.ActivitiWrongDbException;
import org.activiti.engine.ProcessEngine;
import org.activiti.engine.ProcessEngineConfiguration;
import org.activiti.engine.delegate.event.ActivitiEventType;
import org.activiti.engine.delegate.event.ActivitiVariableEvent;
import org.activiti.engine.delegate.event.impl.ActivitiEventBuilder;
import org.activiti.engine.impl.DeploymentQueryImpl;
import org.activiti.engine.impl.ExecutionQueryImpl;
import org.activiti.engine.impl.GroupQueryImpl;
import org.activiti.engine.impl.HistoricActivityInstanceQueryImpl;
import org.activiti.engine.impl.HistoricDetailQueryImpl;
import org.activiti.engine.impl.HistoricProcessInstanceQueryImpl;
import org.activiti.engine.impl.HistoricTaskInstanceQueryImpl;
import org.activiti.engine.impl.HistoricVariableInstanceQueryImpl;
import org.activiti.engine.impl.JobQueryImpl;
import org.activiti.engine.impl.ModelQueryImpl;
import org.activiti.engine.impl.Page;
import org.activiti.engine.impl.ProcessDefinitionQueryImpl;
import org.activiti.engine.impl.ProcessInstanceQueryImpl;
import org.activiti.engine.impl.TaskQueryImpl;
import org.activiti.engine.impl.UserQueryImpl;
import org.activiti.engine.impl.cfg.ProcessEngineConfigurationImpl;
import org.activiti.engine.impl.context.Context;
import org.activiti.engine.impl.db.upgrade.DbUpgradeStep;
import org.activiti.engine.impl.history.HistoryLevel;
import org.activiti.engine.impl.interceptor.Session;
import org.activiti.engine.impl.persistence.entity.PropertyEntity;
import org.activiti.engine.impl.persistence.entity.VariableInstanceEntity;
import org.activiti.engine.impl.util.IoUtil;
import org.activiti.engine.impl.util.ReflectUtil;
import org.activiti.engine.impl.variable.DeserializedObject;
import org.apache.ibatis.session.SqlSession;
import org.slf4j.Logger;
import org.slf4j.LoggerFactory;


/** responsibilities:
 *   - delayed flushing of inserts updates and deletes
 *   - optional dirty checking
 *   - db specific statement name mapping
 *   
 * @author Tom Baeyens
 * @author Joram Barrez
 */
public class DbSqlSession implements Session {
  
  private static final Logger log = LoggerFactory.getLogger(DbSqlSession.class);
  
  private static final Pattern CLEAN_VERSION_REGEX = Pattern.compile("\\d\\.\\d*");
  
  private static final List<ActivitiVersion> ACTIVITI_VERSIONS = new ArrayList<ActivitiVersion>();
  static {
	  
	  /* Previous */
	  
	  ACTIVITI_VERSIONS.add(new ActivitiVersion("5.7"));
	  ACTIVITI_VERSIONS.add(new ActivitiVersion("5.8"));
	  ACTIVITI_VERSIONS.add(new ActivitiVersion("5.9"));
	  ACTIVITI_VERSIONS.add(new ActivitiVersion("5.10"));
	  ACTIVITI_VERSIONS.add(new ActivitiVersion("5.11"));
	  
	  // 5.12.1 was a bugfix release on 5.12 and did NOT change the version in ACT_GE_PROPERTY
	  // On top of that, DB2 create script for 5.12.1 was shipped with a 'T' suffix ...
	  ACTIVITI_VERSIONS.add(new ActivitiVersion("5.12", Arrays.asList("5.12.1", "5.12T")));
	  
	  ACTIVITI_VERSIONS.add(new ActivitiVersion("5.13"));
	  ACTIVITI_VERSIONS.add(new ActivitiVersion("5.14"));
	  ACTIVITI_VERSIONS.add(new ActivitiVersion("5.15"));
	  ACTIVITI_VERSIONS.add(new ActivitiVersion("5.15.1"));
	  ACTIVITI_VERSIONS.add(new ActivitiVersion("5.16"));
	  ACTIVITI_VERSIONS.add(new ActivitiVersion("5.16.1"));
	  ACTIVITI_VERSIONS.add(new ActivitiVersion("5.16.2-SNAPSHOT"));
	  ACTIVITI_VERSIONS.add(new ActivitiVersion("5.16.2"));
	  ACTIVITI_VERSIONS.add(new ActivitiVersion("5.16.3.0"));
	  ACTIVITI_VERSIONS.add(new ActivitiVersion("5.16.4.0"));
<<<<<<< HEAD
=======
	  ACTIVITI_VERSIONS.add(new ActivitiVersion("5.17.0.0"));
>>>>>>> 5dd3e6b2
	  
	  /* Current */
	  
	  ACTIVITI_VERSIONS.add(new ActivitiVersion(ProcessEngine.VERSION));
  }

  protected SqlSession sqlSession;
  protected DbSqlSessionFactory dbSqlSessionFactory;
  protected List<PersistentObject> insertedObjects = new ArrayList<PersistentObject>();
  protected Map<Class<?>, Map<String, CachedObject>> cachedObjects = new HashMap<Class<?>, Map<String,CachedObject>>();
  protected List<DeleteOperation> deleteOperations = new ArrayList<DeleteOperation>();
  protected List<DeserializedObject> deserializedObjects = new ArrayList<DeserializedObject>();
  protected String connectionMetadataDefaultCatalog;
  protected String connectionMetadataDefaultSchema;
  
  protected boolean isOptimizeDeleteOperationsEnabled;

  public DbSqlSession(DbSqlSessionFactory dbSqlSessionFactory) {
    this.dbSqlSessionFactory = dbSqlSessionFactory;
    this.isOptimizeDeleteOperationsEnabled = dbSqlSessionFactory.isOptimizeDeleteOperationsEnabled();
    this.sqlSession = dbSqlSessionFactory
      .getSqlSessionFactory()
      .openSession();
  }

  public DbSqlSession(DbSqlSessionFactory dbSqlSessionFactory, Connection connection, String catalog, String schema) {
    this.dbSqlSessionFactory = dbSqlSessionFactory;
    this.sqlSession = dbSqlSessionFactory
      .getSqlSessionFactory()
      .openSession(connection);
    this.connectionMetadataDefaultCatalog = catalog;
    this.connectionMetadataDefaultSchema = schema;
  }
  
  // Touch  ///////////////////////////////////////////////////////////////////
  // brings the given persistenObject to the top if it already exists
  public void touch(PersistentObject persistentObject) {
	  if (persistentObject.getId()==null) {
		  throw new ActivitiException("Cannot touch " + persistentObject.getClass() + " with no id");
	  }
	  if (insertedObjects.contains(persistentObject)) {
		  insertedObjects.remove(persistentObject);
		  insertedObjects.add(persistentObject);
		  cachePut(persistentObject, false);
	  } 
   }
	  
  // insert ///////////////////////////////////////////////////////////////////
  
  
  public void insert(PersistentObject persistentObject) {
    if (persistentObject.getId()==null) {
      String id = dbSqlSessionFactory.getIdGenerator().getNextId();  
      persistentObject.setId(id);
    }
    insertedObjects.add(persistentObject);
    cachePut(persistentObject, false);
  }
  
  // update ///////////////////////////////////////////////////////////////////
  
  public void update(PersistentObject persistentObject) {
    cachePut(persistentObject, false);
  }
  
  public int update(String statement, Object parameters) {
     String updateStatement = dbSqlSessionFactory.mapStatement(statement);
     return getSqlSession().update(updateStatement, parameters);
  }
  
  // delete ///////////////////////////////////////////////////////////////////

  public void delete(String statement, Object parameter) {
    deleteOperations.add(new BulkDeleteOperation(statement, parameter));
  }
  
  public void delete(PersistentObject persistentObject) {
    for (DeleteOperation deleteOperation: deleteOperations) {
        if (deleteOperation.sameIdentity(persistentObject)) {
          log.debug("skipping redundant delete: {}", persistentObject);
          return; // Skip this delete. It was already added.
        }
    }
    
    deleteOperations.add(new CheckedDeleteOperation(persistentObject));
  }

  public interface DeleteOperation {
    
    boolean sameIdentity(PersistentObject other);

    void clearCache();
    
    void execute();
    
  }

  /**
   * Use this {@link DeleteOperation} to execute a dedicated delete statement.
   * It is important to note there won't be any optimistic locking checks done 
   * for these kind of delete operations!
   * 
   * For example, a usage of this operation would be to delete all variables for
   * a certain execution, when that certain execution is removed. The optimistic locking
   * happens on the execution, but the variables can be removed by a simple
   * 'delete from var_table where execution_id is xxx'. It could very well be there
   * are no variables, which would also work with this query, but not with the 
   * regular {@link CheckedDeleteOperation}. 
   */
  public class BulkDeleteOperation implements DeleteOperation {
    private String statement;
    private Object parameter;
    
    public BulkDeleteOperation(String statement, Object parameter) {
      this.statement = dbSqlSessionFactory.mapStatement(statement);
      this.parameter = parameter;
    }
    
    @Override
    public boolean sameIdentity(PersistentObject other) {
      // this implementation is unable to determine what the identity of the removed object(s) will be.
      return false;
    }

    @Override
    public void clearCache() {
      // this implementation cannot clear the object(s) to be removed from the cache.
    }
    
    @Override
    public void execute() {
      sqlSession.delete(statement, parameter);
    }
    
    @Override
    public String toString() {
      return "bulk delete: " + statement + "(" + parameter + ")";
    }
  }
  
  /**
   * A {@link DeleteOperation} that checks for concurrent modifications if the persistent object implements {@link HasRevision}.
   * That is, it employs optimisting concurrency control. Used when the persistent object has been fetched already.
   */
  public class CheckedDeleteOperation implements DeleteOperation {
    protected final PersistentObject persistentObject;
    
    public CheckedDeleteOperation(PersistentObject persistentObject) {
      this.persistentObject = persistentObject;
    }
    
    @Override
    public boolean sameIdentity(PersistentObject other) {
      return persistentObject.getClass().equals(other.getClass())
          && persistentObject.getId().equals(other.getId());
    }

    @Override
    public void clearCache() {
      cacheRemove(persistentObject.getClass(), persistentObject.getId());
    }
    
    public void execute() {
      String deleteStatement = dbSqlSessionFactory.getDeleteStatement(persistentObject.getClass());
      deleteStatement = dbSqlSessionFactory.mapStatement(deleteStatement);
      if (deleteStatement == null) {
        throw new ActivitiException("no delete statement for " + persistentObject.getClass() + " in the ibatis mapping files");
      }
      
      // It only makes sense to check for optimistic locking exceptions for objects that actually have a revision
      if (persistentObject instanceof HasRevision) {
        int nrOfRowsDeleted = sqlSession.delete(deleteStatement, persistentObject);
        if (nrOfRowsDeleted == 0) {
          throw new ActivitiOptimisticLockingException(persistentObject + " was updated by another transaction concurrently");
        }
      } else {
        sqlSession.delete(deleteStatement, persistentObject);
      }
    }

    public PersistentObject getPersistentObject() {
      return persistentObject;
    }

    @Override
    public String toString() {
      return "delete " + persistentObject;
    }
  }
  
  
  /**
   * A bulk version of the {@link CheckedDeleteOperation}.
   */
  public class BulkCheckedDeleteOperation implements DeleteOperation {
  	
  	protected Class<? extends PersistentObject> persistentObjectClass;
    protected List<PersistentObject> persistentObjects = new ArrayList<PersistentObject>();
    
    public BulkCheckedDeleteOperation(Class<? extends PersistentObject> persistentObjectClass) {
    	this.persistentObjectClass = persistentObjectClass;
    }
    
    public void addPersistentObject(PersistentObject persistentObject) {
    	persistentObjects.add(persistentObject);
    }
    
    @Override
    public boolean sameIdentity(PersistentObject other) {
    	for (PersistentObject persistentObject : persistentObjects) {
    		if (persistentObject.getClass().equals(other.getClass()) && persistentObject.getId().equals(other.getId())) {
    			return true;
    		}
    	}
    	return false;
    }

    @Override
    public void clearCache() {
    	for (PersistentObject persistentObject : persistentObjects) {
    		cacheRemove(persistentObject.getClass(), persistentObject.getId());
    	}
    }
    
    public void execute() {
    	
    	if (persistentObjects.isEmpty()) {
    		return;
    	}
    	
      String bulkDeleteStatement = dbSqlSessionFactory.getBulkDeleteStatement(persistentObjectClass);
      bulkDeleteStatement = dbSqlSessionFactory.mapStatement(bulkDeleteStatement);
      if (bulkDeleteStatement == null) {
        throw new ActivitiException("no bulk delete statement for " + persistentObjectClass + " in the mapping files");
      }
      
      // It only makes sense to check for optimistic locking exceptions for objects that actually have a revision
      if (persistentObjects.get(0) instanceof HasRevision) {
        int nrOfRowsDeleted = sqlSession.delete(bulkDeleteStatement, persistentObjects);
        if (nrOfRowsDeleted < persistentObjects.size()) {
          throw new ActivitiOptimisticLockingException("One of the entities " + persistentObjectClass 
          		+ " was updated by another transaction concurrently while trying to do a bulk delete");
        }
      } else {
        sqlSession.delete(bulkDeleteStatement, persistentObjects);
      }
    }
    
    public Class<? extends PersistentObject> getPersistentObjectClass() {
			return persistentObjectClass;
		}

		public void setPersistentObjectClass(
		    Class<? extends PersistentObject> persistentObjectClass) {
			this.persistentObjectClass = persistentObjectClass;
		}

		public List<PersistentObject> getPersistentObjects() {
			return persistentObjects;
		}

		public void setPersistentObjects(List<PersistentObject> persistentObjects) {
			this.persistentObjects = persistentObjects;
		}

		@Override
    public String toString() {
      return "bulk delete of " + persistentObjects.size() + (!persistentObjects.isEmpty() ? " entities of " + persistentObjects.get(0).getClass() : 0 );
    }
  }
  
  // select ///////////////////////////////////////////////////////////////////

  @SuppressWarnings({ "rawtypes" })
  public List selectList(String statement) {
    return selectList(statement, null, 0, Integer.MAX_VALUE);
  }
  
  @SuppressWarnings("rawtypes")
  public List selectList(String statement, Object parameter) {  
    return selectList(statement, parameter, 0, Integer.MAX_VALUE);
  }
  
  @SuppressWarnings("rawtypes")
  public List selectList(String statement, Object parameter, Page page) {   
    if (page!=null) {
      return selectList(statement, parameter, page.getFirstResult(), page.getMaxResults());
    } else {
      return selectList(statement, parameter, 0, Integer.MAX_VALUE);
    }
  }
  
  @SuppressWarnings("rawtypes")
  public List selectList(String statement, ListQueryParameterObject parameter, Page page) {   
    return selectList(statement, parameter);
  }

  @SuppressWarnings("rawtypes")
  public List selectList(String statement, Object parameter, int firstResult, int maxResults) {   
    return selectList(statement, new ListQueryParameterObject(parameter, firstResult, maxResults));
  }
  
  @SuppressWarnings("rawtypes")
  public List selectList(String statement, ListQueryParameterObject parameter) {
    return selectListWithRawParameter(statement, parameter, parameter.getFirstResult(), parameter.getMaxResults());
  }
  
  @SuppressWarnings({ "rawtypes", "unchecked" })
  public List selectListWithRawParameter(String statement, Object parameter, int firstResult, int maxResults) {
    statement = dbSqlSessionFactory.mapStatement(statement);    
    if (firstResult == -1 ||  maxResults == -1) {
      return Collections.EMPTY_LIST;
    }    
    List loadedObjects = sqlSession.selectList(statement, parameter);
    return filterLoadedObjects(loadedObjects);
  }
  
  @SuppressWarnings({ "rawtypes" })
  public List selectListWithRawParameterWithoutFilter(String statement, Object parameter, int firstResult, int maxResults) {
    statement = dbSqlSessionFactory.mapStatement(statement);    
    if (firstResult == -1 ||  maxResults == -1) {
      return Collections.EMPTY_LIST;
    }    
    return sqlSession.selectList(statement, parameter);
  }

  public Object selectOne(String statement, Object parameter) {
    statement = dbSqlSessionFactory.mapStatement(statement);
    Object result = sqlSession.selectOne(statement, parameter);
    if (result instanceof PersistentObject) {
      PersistentObject loadedObject = (PersistentObject) result;
      result = cacheFilter(loadedObject);
    }
    return result;
  }
  
  @SuppressWarnings("unchecked")
  public <T extends PersistentObject> T selectById(Class<T> entityClass, String id) {
    T persistentObject = cacheGet(entityClass, id);
    if (persistentObject!=null) {
      return persistentObject;
    }
    String selectStatement = dbSqlSessionFactory.getSelectStatement(entityClass);
    selectStatement = dbSqlSessionFactory.mapStatement(selectStatement);
    persistentObject = (T) sqlSession.selectOne(selectStatement, id);
    if (persistentObject==null) {
      return null;
    }
    cachePut(persistentObject, true);
    return persistentObject;
  }

  // internal session cache ///////////////////////////////////////////////////
  
  @SuppressWarnings("rawtypes")
  protected List filterLoadedObjects(List<Object> loadedObjects) {
    if (loadedObjects.isEmpty()) {
      return loadedObjects;
    }
    if (!(loadedObjects.get(0) instanceof PersistentObject)) {
      return loadedObjects;
    }
    
    List<PersistentObject> filteredObjects = new ArrayList<PersistentObject>(loadedObjects.size());
    for (Object loadedObject: loadedObjects) {
      PersistentObject cachedPersistentObject = cacheFilter((PersistentObject) loadedObject);
      filteredObjects.add(cachedPersistentObject);
    }
    return filteredObjects;
  }

  protected CachedObject cachePut(PersistentObject persistentObject, boolean storeState) {
    Map<String, CachedObject> classCache = cachedObjects.get(persistentObject.getClass());
    if (classCache==null) {
      classCache = new HashMap<String, CachedObject>();
      cachedObjects.put(persistentObject.getClass(), classCache);
    }
    CachedObject cachedObject = new CachedObject(persistentObject, storeState);
    classCache.put(persistentObject.getId(), cachedObject);
    return cachedObject;
  }
  
  /** returns the object in the cache.  if this object was loaded before, 
   * then the original object is returned.  if this is the first time 
   * this object is loaded, then the loadedObject is added to the cache. */
  protected PersistentObject cacheFilter(PersistentObject persistentObject) {
    PersistentObject cachedPersistentObject = cacheGet(persistentObject.getClass(), persistentObject.getId());
    if (cachedPersistentObject!=null) {
      return cachedPersistentObject;
    }
    cachePut(persistentObject, true);
    return persistentObject;
  }

  @SuppressWarnings("unchecked")
  protected <T> T cacheGet(Class<T> entityClass, String id) {
    CachedObject cachedObject = null;
    Map<String, CachedObject> classCache = cachedObjects.get(entityClass);
    if (classCache!=null) {
      cachedObject = classCache.get(id);
    }
    if (cachedObject!=null) {
      return (T) cachedObject.getPersistentObject();
    }
    return null;
  }
  
  protected void cacheRemove(Class<?> persistentObjectClass, String persistentObjectId) {
    Map<String, CachedObject> classCache = cachedObjects.get(persistentObjectClass);
    if (classCache==null) {
      return;
    }
    classCache.remove(persistentObjectId);
  }
  
  @SuppressWarnings("unchecked")
  public <T> List<T> findInCache(Class<T> entityClass) {
    Map<String, CachedObject> classCache = cachedObjects.get(entityClass);
    if (classCache!=null) {
      List<T> entities = new ArrayList<T>(classCache.size());
      for (CachedObject cachedObject: classCache.values()) {
        entities.add((T) cachedObject.getPersistentObject());
      }
      return entities;
    }
    return Collections.emptyList();
  }
  
  public <T> T findInCache(Class<T> entityClass, String id) {
    return cacheGet(entityClass, id);
  }
  
  public static class CachedObject {
    protected PersistentObject persistentObject;
    protected Object persistentObjectState;
    
    public CachedObject(PersistentObject persistentObject, boolean storeState) {
      this.persistentObject = persistentObject;
      if (storeState) {
        this.persistentObjectState = persistentObject.getPersistentState();
      }
    }

    public PersistentObject getPersistentObject() {
      return persistentObject;
    }

    public Object getPersistentObjectState() {
      return persistentObjectState;
    }
  }

  // deserialized objects /////////////////////////////////////////////////////
  
  public void addDeserializedObject(DeserializedObject deserializedObject) {
  	deserializedObjects.add(deserializedObject);
  }

  // flush ////////////////////////////////////////////////////////////////////

  public void flush() {
    List<DeleteOperation> removedOperations = removeUnnecessaryOperations();
    
    flushDeserializedObjects();
    List<PersistentObject> updatedObjects = getUpdatedObjects();
    
    if (log.isDebugEnabled()) {
      log.debug("flush summary: {} insert, {} update, {} delete.", insertedObjects.size(), updatedObjects.size(), deleteOperations.size());
      for (PersistentObject insertedObject: insertedObjects) {
        log.debug("  insert {}", insertedObject);
      }
      for (PersistentObject updatedObject: updatedObjects) {
        log.debug("  update {}", updatedObject);
      }
      for (DeleteOperation deleteOperation: deleteOperations) {
        log.debug("  {}", deleteOperation);
      }
      log.debug("now executing flush...");
    }

    flushInserts();
    flushUpdates(updatedObjects);
    flushDeletes(removedOperations);
  }

  /**
   * Clears all deleted and inserted objects from the cache, 
   * and removes inserts and deletes that cancel each other.
   */
  protected List<DeleteOperation> removeUnnecessaryOperations() {
    List<DeleteOperation> removedDeleteOperations = new ArrayList<DeleteOperation>();

    for (Iterator<DeleteOperation> deleteIt = deleteOperations.iterator(); deleteIt.hasNext();) {
      DeleteOperation deleteOperation = deleteIt.next();
      
      for (Iterator<PersistentObject> insertIt = insertedObjects.iterator(); insertIt.hasNext();) {
        PersistentObject insertedObject = insertIt.next();
        
        // if the deleted object is inserted,
        if (deleteOperation.sameIdentity(insertedObject)) {
          // remove the insert and the delete, they cancel each other
          insertIt.remove();
          deleteIt.remove();
          // add removed operations to be able to fire events
          removedDeleteOperations.add( deleteOperation);
        }
      }
      
      // in any case, remove the deleted object from the cache
      deleteOperation.clearCache();
    }
    
    for (PersistentObject insertedObject: insertedObjects) {
      cacheRemove(insertedObject.getClass(), insertedObject.getId());
    }

    return removedDeleteOperations;
  }
  
  /**
   * Optimizes the given delete operations:
   * for example, if there are two deletes for two different variables, merges this into
   * one bulk delete which improves performance
   */
  protected List<DeleteOperation> optimizeDeleteOperations(List<DeleteOperation> deleteOperations) {
  	
  	// No optimization possible for 0 or 1 operations
  	if (!isOptimizeDeleteOperationsEnabled || deleteOperations.size() <= 1) {
  		return deleteOperations;
  	}
  	
  	List<DeleteOperation> optimizedDeleteOperations = new ArrayList<DbSqlSession.DeleteOperation>();
  	boolean[] checkedIndices = new boolean[deleteOperations.size()];
  	for (int i=0; i<deleteOperations.size(); i++) {
  		
  		if (checkedIndices[i] == true) {
  			continue;
  		}
  		
  		DeleteOperation deleteOperation = deleteOperations.get(i);
  		boolean couldOptimize = false;
  		if (deleteOperation instanceof CheckedDeleteOperation) {
  			
  			PersistentObject persistentObject = ((CheckedDeleteOperation) deleteOperation).getPersistentObject();
  			if (persistentObject instanceof BulkDeleteable) {
				String bulkDeleteStatement = dbSqlSessionFactory.getBulkDeleteStatement(persistentObject.getClass());
				bulkDeleteStatement = dbSqlSessionFactory.mapStatement(bulkDeleteStatement);
				if (bulkDeleteStatement != null) {
					BulkCheckedDeleteOperation bulkCheckedDeleteOperation = null;
					
					// Find all objects of the same type
					for (int j=0; j<deleteOperations.size(); j++) {
						DeleteOperation otherDeleteOperation = deleteOperations.get(j);
						if (j != i && checkedIndices[j] == false && otherDeleteOperation instanceof CheckedDeleteOperation) {
							PersistentObject otherPersistentObject = ((CheckedDeleteOperation) otherDeleteOperation).getPersistentObject();
							if (otherPersistentObject.getClass().equals(persistentObject.getClass())) {
	  							if (bulkCheckedDeleteOperation == null) {
	  								bulkCheckedDeleteOperation = new BulkCheckedDeleteOperation(persistentObject.getClass());
	  								bulkCheckedDeleteOperation.addPersistentObject(persistentObject);
	  								optimizedDeleteOperations.add(bulkCheckedDeleteOperation);
	  							}
	  							couldOptimize = true;
	  							bulkCheckedDeleteOperation.addPersistentObject(otherPersistentObject);
	  							checkedIndices[j] = true;
							} else {
							    // We may only optimize subsequent delete operations of the same type, to prevent messing up 
							    // the order of deletes of related entities which may depend on the referenced entity being deleted before
							    break;
							}
						}
						
					}
				}
  			}
  		}
  		
   		if (!couldOptimize) {
  			optimizedDeleteOperations.add(deleteOperation);
  		}
  		checkedIndices[i]=true;
  		
  	}
  	return optimizedDeleteOperations;
  }

  protected void flushDeserializedObjects() {
    for (DeserializedObject deserializedObject: deserializedObjects) {
      deserializedObject.flush();
    }
  }

  public List<PersistentObject> getUpdatedObjects() {
    List<PersistentObject> updatedObjects = new ArrayList<PersistentObject>();
    for (Class<?> clazz: cachedObjects.keySet()) {
      
      Map<String, CachedObject> classCache = cachedObjects.get(clazz);
      for (CachedObject cachedObject: classCache.values()) {
        
        PersistentObject persistentObject = cachedObject.getPersistentObject();
        if (!isPersistentObjectDeleted(persistentObject)) {
          Object originalState = cachedObject.getPersistentObjectState();
          if (persistentObject.getPersistentState() != null && 
          		!persistentObject.getPersistentState().equals(originalState)) {
            updatedObjects.add(persistentObject);
          } else {
            log.trace("loaded object '{}' was not updated", persistentObject);
          }
        }
        
      }
      
    }
    return updatedObjects;
  }
  
  protected boolean isPersistentObjectDeleted(PersistentObject persistentObject) {
    for (DeleteOperation deleteOperation : deleteOperations) {
      if (deleteOperation.sameIdentity(persistentObject)) {
        return true;
      }
    }
    return false;
  }
  
  public <T extends PersistentObject> List<T> pruneDeletedEntities(List<T> listToPrune) {   
    List<T> prunedList = new ArrayList<T>(listToPrune);
    for (T potentiallyDeleted : listToPrune) {
      for (DeleteOperation deleteOperation: deleteOperations) {
          
        if (deleteOperation.sameIdentity(potentiallyDeleted)) {
          prunedList.remove(potentiallyDeleted);
        }
          
      }
    }
    return prunedList;
  }

  protected void flushInserts() {
    for (PersistentObject insertedObject: insertedObjects) {
      String insertStatement = dbSqlSessionFactory.getInsertStatement(insertedObject);
      insertStatement = dbSqlSessionFactory.mapStatement(insertStatement);

      if (insertStatement==null) {
        throw new ActivitiException("no insert statement for "+insertedObject.getClass()+" in the ibatis mapping files");
      }
      
      log.debug("inserting: {}", insertedObject);
      sqlSession.insert(insertStatement, insertedObject);
      
      // See http://jira.codehaus.org/browse/ACT-1290
      if (insertedObject instanceof HasRevision) {
        ((HasRevision) insertedObject).setRevision(((HasRevision) insertedObject).getRevisionNext());
      }
    }
    insertedObjects.clear();
  }

  protected void flushUpdates(List<PersistentObject> updatedObjects) {
    for (PersistentObject updatedObject: updatedObjects) {
      String updateStatement = dbSqlSessionFactory.getUpdateStatement(updatedObject);
      updateStatement = dbSqlSessionFactory.mapStatement(updateStatement);
      
      if (updateStatement==null) {
        throw new ActivitiException("no update statement for "+updatedObject.getClass()+" in the ibatis mapping files");
      }
      
      log.debug("updating: {}", updatedObject);
      int updatedRecords = sqlSession.update(updateStatement, updatedObject);
      if (updatedRecords!=1) {
        throw new ActivitiOptimisticLockingException(updatedObject + " was updated by another transaction concurrently");
      } 
      
      // See http://jira.codehaus.org/browse/ACT-1290
      if (updatedObject instanceof HasRevision) {
        ((HasRevision) updatedObject).setRevision(((HasRevision) updatedObject).getRevisionNext());
      }
      
    }
    updatedObjects.clear();
  }

  protected void flushDeletes(List<DeleteOperation> removedOperations) {
    boolean dispatchEvent = Context.getProcessEngineConfiguration().getEventDispatcher().isEnabled();

    flushRegularDeletes(dispatchEvent);

    if (dispatchEvent) {
      dispatchEventsForRemovedOperations(removedOperations);
    }

    deleteOperations.clear();
  }

  protected void dispatchEventsForRemovedOperations(List<DeleteOperation> removedOperations) {
    for (DeleteOperation delete : removedOperations) {
      // dispatch removed delete events
      if (delete instanceof CheckedDeleteOperation) {
        CheckedDeleteOperation checkedDeleteOperation = (CheckedDeleteOperation) delete;
        PersistentObject persistentObject = checkedDeleteOperation.getPersistentObject();
        if (persistentObject instanceof VariableInstanceEntity) {
          VariableInstanceEntity variableInstance = (VariableInstanceEntity) persistentObject;
          Context.getProcessEngineConfiguration().getEventDispatcher().dispatchEvent(
            createVariableDeleteEvent(variableInstance)
          );
        }
      }
    }
  }

  protected static ActivitiVariableEvent createVariableDeleteEvent(VariableInstanceEntity variableInstance) {
    return ActivitiEventBuilder.createVariableEvent(ActivitiEventType.VARIABLE_DELETED, variableInstance.getName(), null, variableInstance.getType(),
    		variableInstance.getTaskId(), variableInstance.getExecutionId(), variableInstance.getProcessInstanceId(), null);
  }

  protected void flushRegularDeletes(boolean dispatchEvent) {
  	List<DeleteOperation> optimizedDeleteOperations = optimizeDeleteOperations(deleteOperations);
    for (DeleteOperation delete : optimizedDeleteOperations) {
//  	for (DeleteOperation delete : deleteOperations) {
      log.debug("executing: {}", delete);

      delete.execute();

      //  fire event for variable delete operation. (BulkDeleteOperation is not taken into account)
      if (dispatchEvent) {
        //  prepare delete event to fire for variable delete operation. (BulkDeleteOperation is not taken into account)
        if (delete instanceof CheckedDeleteOperation) {
          CheckedDeleteOperation checkedDeleteOperation = (CheckedDeleteOperation) delete;
          PersistentObject persistentObject = checkedDeleteOperation.getPersistentObject();
          if (persistentObject instanceof VariableInstanceEntity) {
            VariableInstanceEntity variableInstance = (VariableInstanceEntity) persistentObject;
            Context.getProcessEngineConfiguration().getEventDispatcher().dispatchEvent(
              createVariableDeleteEvent(variableInstance)
            );
          }
        } else if (delete instanceof BulkCheckedDeleteOperation) {
        	BulkCheckedDeleteOperation bulkCheckedDeleteOperation = (BulkCheckedDeleteOperation) delete;
        	if (VariableInstanceEntity.class.isAssignableFrom(bulkCheckedDeleteOperation.getPersistentObjectClass())) {
        		for (PersistentObject persistentObject : bulkCheckedDeleteOperation.getPersistentObjects()) {
        			 VariableInstanceEntity variableInstance = (VariableInstanceEntity) persistentObject;
               Context.getProcessEngineConfiguration().getEventDispatcher().dispatchEvent(
                 createVariableDeleteEvent(variableInstance)
               );
        		}
        	}
        }
      }
    }
  }

  public void close() {
    sqlSession.close();
  }

  public void commit() {
    sqlSession.commit();
  }

  public void rollback() {
    sqlSession.rollback();
  }
  
  // schema operations ////////////////////////////////////////////////////////
  
  public void dbSchemaCheckVersion() {
    try {
      String dbVersion = getDbVersion();
      if (!ProcessEngine.VERSION.equals(dbVersion)) {
        throw new ActivitiWrongDbException(ProcessEngine.VERSION, dbVersion);
      }

      String errorMessage = null;
      if (!isEngineTablePresent()) {
        errorMessage = addMissingComponent(errorMessage, "engine");
      }
      if (dbSqlSessionFactory.isDbHistoryUsed() && !isHistoryTablePresent()) {
        errorMessage = addMissingComponent(errorMessage, "history");
      }
      if (dbSqlSessionFactory.isDbIdentityUsed() && !isIdentityTablePresent()) {
        errorMessage = addMissingComponent(errorMessage, "identity");
      }
      
      if (errorMessage!=null) {
        throw new ActivitiException("Activiti database problem: "+errorMessage);
      }
      
    } catch (Exception e) {
      if (isMissingTablesException(e)) {
        throw new ActivitiException("no activiti tables in db. set <property name=\"databaseSchemaUpdate\" to value=\"true\" or value=\"create-drop\" (use create-drop for testing only!) in bean processEngineConfiguration in activiti.cfg.xml for automatic schema creation", e);
      } else {
        if (e instanceof RuntimeException) {
          throw (RuntimeException) e;
        } else {
          throw new ActivitiException("couldn't get db schema version", e);
        }
      }
    }

    log.debug("activiti db schema check successful");
  }

  protected String addMissingComponent(String missingComponents, String component) {
    if (missingComponents==null) {
      return "Tables missing for component(s) "+component;
    }
    return missingComponents+", "+component;
  }

  protected String getDbVersion() {
    String selectSchemaVersionStatement = dbSqlSessionFactory.mapStatement("selectDbSchemaVersion");
    return (String) sqlSession.selectOne(selectSchemaVersionStatement);
  }

  public void dbSchemaCreate() {
    ProcessEngineConfigurationImpl processEngineConfiguration = Context.getProcessEngineConfiguration();
    
    if (isEngineTablePresent()) {
      String dbVersion = getDbVersion();
      if (!ProcessEngine.VERSION.equals(dbVersion)) {
        throw new ActivitiWrongDbException(ProcessEngine.VERSION, dbVersion);
      }
    } else {
      dbSchemaCreateEngine();
    }

    if (processEngineConfiguration.getHistoryLevel() != HistoryLevel.NONE) {
      dbSchemaCreateHistory();
    }

    if (processEngineConfiguration.isDbIdentityUsed()) {
      dbSchemaCreateIdentity();
    }
  }

  protected void dbSchemaCreateIdentity() {
    executeMandatorySchemaResource("create", "identity");
  }

  protected void dbSchemaCreateHistory() {
    executeMandatorySchemaResource("create", "history");
  }

  protected void dbSchemaCreateEngine() {
    executeMandatorySchemaResource("create", "engine");
  }

  public void dbSchemaDrop() {
    executeMandatorySchemaResource("drop", "engine");
    if (dbSqlSessionFactory.isDbHistoryUsed()) {
      executeMandatorySchemaResource("drop", "history");
    }
    if (dbSqlSessionFactory.isDbIdentityUsed()) {
      executeMandatorySchemaResource("drop", "identity");
    }
  }

  public void dbSchemaPrune() {
    if (isHistoryTablePresent() && !dbSqlSessionFactory.isDbHistoryUsed()) {
      executeMandatorySchemaResource("drop", "history");
    }
    if (isIdentityTablePresent() && dbSqlSessionFactory.isDbIdentityUsed()) {
      executeMandatorySchemaResource("drop", "identity");
    }
  }

  public void executeMandatorySchemaResource(String operation, String component) {
    executeSchemaResource(operation, component, getResourceForDbOperation(operation, operation, component), false);
  }

  public static String[] JDBC_METADATA_TABLE_TYPES = {"TABLE"};

	public String dbSchemaUpdate() {

		String feedback = null;
		boolean isUpgradeNeeded = false;
		int matchingVersionIndex = -1;

		if (isEngineTablePresent()) {

			PropertyEntity dbVersionProperty = selectById(PropertyEntity.class,"schema.version");
			String dbVersion = dbVersionProperty.getValue();

			// Determine index in the sequence of Activiti releases
			int index = 0;
			while (matchingVersionIndex < 0 && index < ACTIVITI_VERSIONS.size()) {
				if (ACTIVITI_VERSIONS.get(index).matches(dbVersion)) {
					matchingVersionIndex = index;
				} else {
					index++;
				}
			}

			// Exception when no match was found: unknown/unsupported version
			if (matchingVersionIndex < 0) {
				throw new ActivitiException(
				    "Could not update Activiti database schema: unknown version from database: '"
				        + dbVersion + "'");
			}

			isUpgradeNeeded = (matchingVersionIndex != (ACTIVITI_VERSIONS.size() - 1));

			if (isUpgradeNeeded) {
				dbVersionProperty.setValue(ProcessEngine.VERSION);

				PropertyEntity dbHistoryProperty;
				if ("5.0".equals(dbVersion)) {
					dbHistoryProperty = new PropertyEntity("schema.history", "create(5.0)");
					insert(dbHistoryProperty);
				} else {
					dbHistoryProperty = selectById(PropertyEntity.class, "schema.history");
				}

				// Set upgrade history
				String dbHistoryValue = dbHistoryProperty.getValue() + " upgrade(" + dbVersion + "->" + ProcessEngine.VERSION + ")";
				dbHistoryProperty.setValue(dbHistoryValue);

				// Engine upgrade
				dbSchemaUpgrade("engine", matchingVersionIndex);
				feedback = "upgraded Activiti from " + dbVersion + " to "+ ProcessEngine.VERSION;
			}

		} else {
			dbSchemaCreateEngine();
		}
		if (isHistoryTablePresent()) {
			if (isUpgradeNeeded) {
				dbSchemaUpgrade("history", matchingVersionIndex);
			}
		} else if (dbSqlSessionFactory.isDbHistoryUsed()) {
			dbSchemaCreateHistory();
		}
    
    if (isIdentityTablePresent()) {
      if (isUpgradeNeeded) {
        dbSchemaUpgrade("identity", matchingVersionIndex);
      }
    } else if (dbSqlSessionFactory.isDbIdentityUsed()) {
      dbSchemaCreateIdentity();
    }
    
    return feedback;
  }

  public boolean isEngineTablePresent(){
    return isTablePresent("ACT_RU_EXECUTION");
  }
  public boolean isHistoryTablePresent(){
    return isTablePresent("ACT_HI_PROCINST");
  }
  public boolean isIdentityTablePresent(){
    return isTablePresent("ACT_ID_USER");
  }

  public boolean isTablePresent(String tableName) {
  	// ACT-1610: in case the prefix IS the schema itself, we don't add the prefix, since the
  	// check is already aware of the schema
  	if (!dbSqlSessionFactory.isTablePrefixIsSchema()) {
  		tableName = prependDatabaseTablePrefix(tableName);
  	}
  	
    Connection connection = null;
    try {
      connection = sqlSession.getConnection();
      DatabaseMetaData databaseMetaData = connection.getMetaData();
      ResultSet tables = null;

      String catalog = this.connectionMetadataDefaultCatalog;
      if (dbSqlSessionFactory.getDatabaseCatalog() != null && dbSqlSessionFactory.getDatabaseCatalog().length() > 0) {
        catalog = dbSqlSessionFactory.getDatabaseCatalog();
      }

      String schema = this.connectionMetadataDefaultSchema;
      if (dbSqlSessionFactory.getDatabaseSchema() != null && dbSqlSessionFactory.getDatabaseSchema().length() > 0) {
        schema = dbSqlSessionFactory.getDatabaseSchema();
      }
      
      String databaseType = dbSqlSessionFactory.getDatabaseType();
      
      if ("postgres".equals(databaseType)) {
        tableName = tableName.toLowerCase();
      }
      
      try {
        tables = databaseMetaData.getTables(catalog, schema, tableName, JDBC_METADATA_TABLE_TYPES);
        return tables.next();
      } finally {
        try {
          tables.close();
        } catch (Exception e) {
          log.error("Error closing meta data tables", e);
        }
      }
      
    } catch (Exception e) {
      throw new ActivitiException("couldn't check if tables are already present using metadata: "+e.getMessage(), e);
    }
  }
  
  protected boolean isUpgradeNeeded(String versionInDatabase) {
    if(ProcessEngine.VERSION.equals(versionInDatabase)) {
      return false;
    }
    
    String cleanDbVersion = getCleanVersion(versionInDatabase);
    String[] cleanDbVersionSplitted = cleanDbVersion.split("\\.");
    int dbMajorVersion = Integer.valueOf(cleanDbVersionSplitted[0]);
    int dbMinorVersion = Integer.valueOf(cleanDbVersionSplitted[1]);
    
    String cleanEngineVersion = getCleanVersion(ProcessEngine.VERSION);
    String[] cleanEngineVersionSplitted = cleanEngineVersion.split("\\.");
    int engineMajorVersion = Integer.valueOf(cleanEngineVersionSplitted[0]);
    int engineMinorVersion = Integer.valueOf(cleanEngineVersionSplitted[1]);
      
    if((dbMajorVersion > engineMajorVersion)
            || ( (dbMajorVersion <= engineMajorVersion) && (dbMinorVersion > engineMinorVersion) )) {
      throw new ActivitiException("Version of activiti database (" + versionInDatabase + ") is more recent than the engine (" + ProcessEngine.VERSION +")");
    } else if(cleanDbVersion.compareTo(cleanEngineVersion) == 0) {
      // Versions don't match exactly, possibly snapshot is being used
      log.warn("Engine-version is the same, but not an exact match: {} vs. {}. Not performing database-upgrade.", versionInDatabase, ProcessEngine.VERSION);
      return false;
    }
    return true;
  }
  
  protected String getCleanVersion(String versionString) {
    Matcher matcher = CLEAN_VERSION_REGEX.matcher(versionString);
    if(!matcher.find()) {
      throw new ActivitiException("Illegal format for version: " + versionString);
    }
    
    String cleanString = matcher.group();
    try {
      Double.parseDouble(cleanString); // try to parse it, to see if it is really a number
      return cleanString;
    } catch(NumberFormatException nfe) {
      throw new ActivitiException("Illegal format for version: " + versionString);
    }
  }
  
  protected String prependDatabaseTablePrefix(String tableName) {
    return dbSqlSessionFactory.getDatabaseTablePrefix() + tableName;    
  }
  
  protected void dbSchemaUpgrade(final String component, final int currentDatabaseVersionsIndex) {
  	ActivitiVersion activitiVersion = ACTIVITI_VERSIONS.get(currentDatabaseVersionsIndex);
  	String dbVersion = activitiVersion.getMainVersion();
    log.info("upgrading activiti {} schema from {} to {}", component, dbVersion, ProcessEngine.VERSION);
    
    // Actual execution of schema DDL SQL
    for (int i=currentDatabaseVersionsIndex + 1; i<ACTIVITI_VERSIONS.size(); i++) {
    	String nextVersion = ACTIVITI_VERSIONS.get(i).getMainVersion();
    	
    	// Taking care of -SNAPSHOT version in development
      if (nextVersion.endsWith("-SNAPSHOT")) {
      	nextVersion = nextVersion.substring(0, nextVersion.length()-"-SNAPSHOT".length());
      }
      
      dbVersion = dbVersion.replace(".", "");
      nextVersion = nextVersion.replace(".", "");
      log.info("Upgrade needed: {} -> {}. Looking for schema update resource for component '{}'", dbVersion, nextVersion, component);
    	executeSchemaResource("upgrade", component, getResourceForDbOperation("upgrade", "upgradestep." + dbVersion + ".to." + nextVersion, component), true);
    	dbVersion = nextVersion;
    }
  }
  
  public String getResourceForDbOperation(String directory, String operation, String component) {
    String databaseType = dbSqlSessionFactory.getDatabaseType();
    return "org/activiti/db/" + directory + "/activiti." + databaseType + "." + operation + "."+component+".sql";
  }

  public void executeSchemaResource(String operation, String component, String resourceName, boolean isOptional) {
    InputStream inputStream = null;
    try {
      inputStream = ReflectUtil.getResourceAsStream(resourceName);
      if (inputStream == null) {
        if (isOptional) {
          log.info("no schema resource {} for {}", resourceName, operation);
        } else {
          throw new ActivitiException("resource '" + resourceName + "' is not available");
        }
      } else {
        executeSchemaResource(operation, component, resourceName, inputStream);
      }

    } finally {
      IoUtil.closeSilently(inputStream);
    }
  }

  private void executeSchemaResource(String operation, String component, String resourceName, InputStream inputStream) {
    log.info("performing {} on {} with resource {}", operation, component, resourceName);
    String sqlStatement = null;
    String exceptionSqlStatement = null;
    try {
      Connection connection = sqlSession.getConnection();
      Exception exception = null;
      byte[] bytes = IoUtil.readInputStream(inputStream, resourceName);
      String ddlStatements = new String(bytes);
      String databaseType = dbSqlSessionFactory.getDatabaseType();
      
      // Special DDL handling for certain databases
      try {
	    	if ("mysql".equals(databaseType)) {
	    	  DatabaseMetaData databaseMetaData = connection.getMetaData();
	    	  int majorVersion = databaseMetaData.getDatabaseMajorVersion();
	    	  int minorVersion = databaseMetaData.getDatabaseMinorVersion();
	    	  log.info("Found MySQL: majorVersion=" + majorVersion + " minorVersion=" + minorVersion);
		      
	    	  // Special care for MySQL < 5.6
	    	  if (majorVersion <= 5 && minorVersion < 6) {
	    	    ddlStatements = updateDdlForMySqlVersionLowerThan56(ddlStatements);
	    	  }
	    	}
      } catch (Exception e) {
        log.info("Could not get database metadata", e);
      }
      
      BufferedReader reader = new BufferedReader(new StringReader(ddlStatements));
      String line = readNextTrimmedLine(reader);
      boolean inOraclePlsqlBlock = false;
      while (line != null) {
        if (line.startsWith("# ")) {
          log.debug(line.substring(2));
          
        } else if (line.startsWith("-- ")) {
          log.debug(line.substring(3));
          
        } else if (line.startsWith("execute java ")) {
          String upgradestepClassName = line.substring(13).trim();
          DbUpgradeStep dbUpgradeStep = null;
          try {
            dbUpgradeStep = (DbUpgradeStep) ReflectUtil.instantiate(upgradestepClassName);
          } catch (ActivitiException e) {
            throw new ActivitiException("database update java class '"+upgradestepClassName+"' can't be instantiated: "+e.getMessage(), e);
          }
          try {
            log.debug("executing upgrade step java class {}", upgradestepClassName);
            dbUpgradeStep.execute(this);
          } catch (Exception e) {
            throw new ActivitiException("error while executing database update java class '"+upgradestepClassName+"': "+e.getMessage(), e);
          }
          
        } else if (line.length()>0) {
          
          if ("oracle".equals(databaseType) && line.startsWith("begin")) {
            inOraclePlsqlBlock = true;
            sqlStatement = addSqlStatementPiece(sqlStatement, line);
            
          } else if ((line.endsWith(";") && inOraclePlsqlBlock == false) ||
              (line.startsWith("/") && inOraclePlsqlBlock == true)) {
            
            if (inOraclePlsqlBlock) {
              inOraclePlsqlBlock = false;
            } else {
              sqlStatement = addSqlStatementPiece(sqlStatement, line.substring(0, line.length()-1));
            }
            
            Statement jdbcStatement = connection.createStatement();
            try {
              // no logging needed as the connection will log it
              log.debug("SQL: {}", sqlStatement);
              jdbcStatement.execute(sqlStatement);
              jdbcStatement.close();
            } catch (Exception e) {
              if (exception == null) {
                exception = e;
                exceptionSqlStatement = sqlStatement;
              }
              log.error("problem during schema {}, statement {}", operation, sqlStatement, e);
            } finally {
              sqlStatement = null; 
            }
          } else {
            sqlStatement = addSqlStatementPiece(sqlStatement, line);
          }
        }
        
        line = readNextTrimmedLine(reader);
      }

      if (exception != null) {
        throw exception;
      }
      
      log.debug("activiti db schema {} for component {} successful", operation, component);
      
    } catch (Exception e) {
      throw new ActivitiException("couldn't "+operation+" db schema: "+exceptionSqlStatement, e);
    }
  }
  
  /**
   * MySQL is funny when it comes to timestamps and dates.
   *  
   * More specifically, for a DDL statement like 'MYCOLUMN timestamp(3)':
   *   - MySQL 5.6.4+ has support for timestamps/dates with millisecond (or smaller) precision. 
   *     The DDL above works and the data in the table will have millisecond precision
   *   - MySQL < 5.5.3 allows the DDL statement, but ignores it.
   *     The DDL above works but the data won't have millisecond precision
   *   - MySQL 5.5.3 < [version] < 5.6.4 gives and exception when using the DDL above.
   *   
   * Also, the 5.5 and 5.6 branches of MySQL are both actively developed and patched.
   * 
   * Hence, when doing auto-upgrade/creation of the Activiti tables, the default 
   * MySQL DDL file is used and all timestamps/datetimes are converted to not use the 
   * millisecond precision by string replacement done in the method below.
   * 
   * If using the DDL files directly (which is a sane choice in production env.),
   * there is a distinction between MySQL version < 5.6.
   */
  protected String updateDdlForMySqlVersionLowerThan56(String ddlStatements) {
	  return ddlStatements.replace("timestamp(3)", "timestamp")
			  			  .replace("datetime(3)", "datetime")
			  			  .replace("TIMESTAMP(3)", "TIMESTAMP")
			  			  .replace("DATETIME(3)", "DATETIME");
  }

  protected String addSqlStatementPiece(String sqlStatement, String line) {
    if (sqlStatement==null) {
      return line;
    }
    return sqlStatement + " \n" + line;
  }
  
  protected String readNextTrimmedLine(BufferedReader reader) throws IOException {
    String line = reader.readLine();
    if (line!=null) {
      line = line.trim();
    }
    return line;
  }
  
  protected boolean isMissingTablesException(Exception e) {
    String exceptionMessage = e.getMessage();
    if(e.getMessage() != null) {      
      // Matches message returned from H2
      if ((exceptionMessage.indexOf("Table") != -1) && (exceptionMessage.indexOf("not found") != -1)) {
        return true;
      }
      
      // Message returned from MySQL and Oracle
      if (((exceptionMessage.indexOf("Table") != -1 || exceptionMessage.indexOf("table") != -1)) && (exceptionMessage.indexOf("doesn't exist") != -1)) {
        return true;
      }
      
      // Message returned from Postgres
      if (((exceptionMessage.indexOf("relation") != -1 || exceptionMessage.indexOf("table") != -1)) && (exceptionMessage.indexOf("does not exist") != -1)) {
        return true;
      }
    }
    return false;
  }
  
  public void performSchemaOperationsProcessEngineBuild() {
    String databaseSchemaUpdate = Context.getProcessEngineConfiguration().getDatabaseSchemaUpdate();
    if (ProcessEngineConfigurationImpl.DB_SCHEMA_UPDATE_DROP_CREATE.equals(databaseSchemaUpdate)) {
      try {
        dbSchemaDrop();
      } catch (RuntimeException e) {
        // ignore
      }
    }
    if ( org.activiti.engine.ProcessEngineConfiguration.DB_SCHEMA_UPDATE_CREATE_DROP.equals(databaseSchemaUpdate) 
         || ProcessEngineConfigurationImpl.DB_SCHEMA_UPDATE_DROP_CREATE.equals(databaseSchemaUpdate)
         || ProcessEngineConfigurationImpl.DB_SCHEMA_UPDATE_CREATE.equals(databaseSchemaUpdate)
       ) {
      dbSchemaCreate();
      
    } else if (org.activiti.engine.ProcessEngineConfiguration.DB_SCHEMA_UPDATE_FALSE.equals(databaseSchemaUpdate)) {
      dbSchemaCheckVersion();
      
    } else if (ProcessEngineConfiguration.DB_SCHEMA_UPDATE_TRUE.equals(databaseSchemaUpdate)) {
      dbSchemaUpdate();
    }
  }

  public void performSchemaOperationsProcessEngineClose() {
    String databaseSchemaUpdate = Context.getProcessEngineConfiguration().getDatabaseSchemaUpdate();
    if (org.activiti.engine.ProcessEngineConfiguration.DB_SCHEMA_UPDATE_CREATE_DROP.equals(databaseSchemaUpdate)) {
      dbSchemaDrop();
    }
  }
  
  public <T> T getCustomMapper(Class<T> type) {
	  return sqlSession.getMapper(type);
  }

  // query factory methods ////////////////////////////////////////////////////  

  public DeploymentQueryImpl createDeploymentQuery() {
    return new DeploymentQueryImpl();
  }
  public ModelQueryImpl createModelQueryImpl() {
    return new ModelQueryImpl();
  }
  public ProcessDefinitionQueryImpl createProcessDefinitionQuery() {
    return new ProcessDefinitionQueryImpl();
  }
  public ProcessInstanceQueryImpl createProcessInstanceQuery() {
    return new ProcessInstanceQueryImpl();
  }
  public ExecutionQueryImpl createExecutionQuery() {
    return new ExecutionQueryImpl();
  }
  public TaskQueryImpl createTaskQuery() {
    return new TaskQueryImpl();
  }
  public JobQueryImpl createJobQuery() {
    return new JobQueryImpl();
  }
  public HistoricProcessInstanceQueryImpl createHistoricProcessInstanceQuery() {
    return new HistoricProcessInstanceQueryImpl();
  }
  public HistoricActivityInstanceQueryImpl createHistoricActivityInstanceQuery() {
    return new HistoricActivityInstanceQueryImpl();
  }
  public HistoricTaskInstanceQueryImpl createHistoricTaskInstanceQuery() {
    return new HistoricTaskInstanceQueryImpl();
  }
  public HistoricDetailQueryImpl createHistoricDetailQuery() {
    return new HistoricDetailQueryImpl();
  }
  public HistoricVariableInstanceQueryImpl createHistoricVariableInstanceQuery() {
    return new HistoricVariableInstanceQueryImpl();
  }
  public UserQueryImpl createUserQuery() {
    return new UserQueryImpl();
  }
  public GroupQueryImpl createGroupQuery() {
    return new GroupQueryImpl();
  }

  // getters and setters //////////////////////////////////////////////////////
  
  public SqlSession getSqlSession() {
    return sqlSession;
  }
  public DbSqlSessionFactory getDbSqlSessionFactory() {
    return dbSqlSessionFactory;
  }

	public boolean isOptimizeDeleteOperationsEnabled() {
		return isOptimizeDeleteOperationsEnabled;
	}

	public void setOptimizeDeleteOperationsEnabled(boolean isOptimizeDeleteOperationsEnabled) {
		this.isOptimizeDeleteOperationsEnabled = isOptimizeDeleteOperationsEnabled;
	}
  
}<|MERGE_RESOLUTION|>--- conflicted
+++ resolved
@@ -108,13 +108,10 @@
 	  ACTIVITI_VERSIONS.add(new ActivitiVersion("5.16.2"));
 	  ACTIVITI_VERSIONS.add(new ActivitiVersion("5.16.3.0"));
 	  ACTIVITI_VERSIONS.add(new ActivitiVersion("5.16.4.0"));
-<<<<<<< HEAD
-=======
+
 	  ACTIVITI_VERSIONS.add(new ActivitiVersion("5.17.0.0"));
->>>>>>> 5dd3e6b2
 	  
 	  /* Current */
-	  
 	  ACTIVITI_VERSIONS.add(new ActivitiVersion(ProcessEngine.VERSION));
   }
 
