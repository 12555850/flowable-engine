/* Licensed under the Apache License, Version 2.0 (the "License");
 * you may not use this file except in compliance with the License.
 * You may obtain a copy of the License at
 * 
 *      http://www.apache.org/licenses/LICENSE-2.0
 * 
 * Unless required by applicable law or agreed to in writing, software
 * distributed under the License is distributed on an "AS IS" BASIS,
 * WITHOUT WARRANTIES OR CONDITIONS OF ANY KIND, either express or implied.
 * See the License for the specific language governing permissions and
 * limitations under the License.
 */

package org.activiti.engine.impl.db;

import java.io.BufferedReader;
import java.io.IOException;
import java.io.InputStream;
import java.io.StringReader;
import java.sql.Connection;
import java.sql.DatabaseMetaData;
import java.sql.ResultSet;
import java.sql.Statement;
import java.util.ArrayList;
import java.util.Arrays;
import java.util.Collections;
import java.util.HashMap;
import java.util.Iterator;
import java.util.List;
import java.util.Map;
import java.util.LinkedHashMap;
import java.util.regex.Matcher;
import java.util.regex.Pattern;

import org.activiti.engine.ActivitiException;
import org.activiti.engine.ActivitiOptimisticLockingException;
import org.activiti.engine.ActivitiWrongDbException;
import org.activiti.engine.ProcessEngine;
import org.activiti.engine.ProcessEngineConfiguration;
import org.activiti.engine.delegate.event.ActivitiEventType;
import org.activiti.engine.delegate.event.ActivitiVariableEvent;
import org.activiti.engine.delegate.event.impl.ActivitiEventBuilder;
import org.activiti.engine.impl.DeploymentQueryImpl;
import org.activiti.engine.impl.ExecutionQueryImpl;
import org.activiti.engine.impl.GroupQueryImpl;
import org.activiti.engine.impl.HistoricActivityInstanceQueryImpl;
import org.activiti.engine.impl.HistoricDetailQueryImpl;
import org.activiti.engine.impl.HistoricProcessInstanceQueryImpl;
import org.activiti.engine.impl.HistoricTaskInstanceQueryImpl;
import org.activiti.engine.impl.HistoricVariableInstanceQueryImpl;
import org.activiti.engine.impl.JobQueryImpl;
import org.activiti.engine.impl.ModelQueryImpl;
import org.activiti.engine.impl.Page;
import org.activiti.engine.impl.ProcessDefinitionQueryImpl;
import org.activiti.engine.impl.ProcessInstanceQueryImpl;
import org.activiti.engine.impl.TaskQueryImpl;
import org.activiti.engine.impl.UserQueryImpl;
import org.activiti.engine.impl.cfg.ProcessEngineConfigurationImpl;
import org.activiti.engine.impl.context.Context;
import org.activiti.engine.impl.db.PersistentObject;
import org.activiti.engine.impl.db.upgrade.DbUpgradeStep;
import org.activiti.engine.impl.history.HistoryLevel;
import org.activiti.engine.impl.interceptor.Session;
<<<<<<< HEAD
import org.activiti.engine.impl.persistence.entity.ExecutionEntity;
=======
import org.activiti.engine.impl.persistence.entity.IdentityLinkEntity;
>>>>>>> ad0c9e10
import org.activiti.engine.impl.persistence.entity.PropertyEntity;
import org.activiti.engine.impl.persistence.entity.ResourceEntity;
import org.activiti.engine.impl.persistence.entity.UserEntity;
import org.activiti.engine.impl.persistence.entity.VariableInstanceEntity;
import org.activiti.engine.impl.util.IoUtil;
import org.activiti.engine.impl.util.ReflectUtil;
import org.activiti.engine.impl.variable.DeserializedObject;
import org.apache.ibatis.session.SqlSession;
import org.slf4j.Logger;
import org.slf4j.LoggerFactory;

<<<<<<< HEAD
/**
 * responsibilities: - delayed flushing of inserts updates and deletes - optional dirty checking - db specific statement name mapping
 * 
=======
/** responsibilities:
 *   - delayed flushing of inserts updates and deletes
 *   - optional dirty checking
 *   - db specific statement name mapping
 *   
>>>>>>> ad0c9e10
 * @author Tom Baeyens
 * @author Joram Barrez
 */
public class DbSqlSession implements Session {

  private static final Logger log = LoggerFactory.getLogger(DbSqlSession.class);

  private static final Pattern CLEAN_VERSION_REGEX = Pattern.compile("\\d\\.\\d*");

  private static final List<ActivitiVersion> ACTIVITI_VERSIONS = new ArrayList<ActivitiVersion>();
  static {

    /* Previous */

    ACTIVITI_VERSIONS.add(new ActivitiVersion("5.7"));
    ACTIVITI_VERSIONS.add(new ActivitiVersion("5.8"));
    ACTIVITI_VERSIONS.add(new ActivitiVersion("5.9"));
    ACTIVITI_VERSIONS.add(new ActivitiVersion("5.10"));
    ACTIVITI_VERSIONS.add(new ActivitiVersion("5.11"));

    // 5.12.1 was a bugfix release on 5.12 and did NOT change the version in
    // ACT_GE_PROPERTY
    // On top of that, DB2 create script for 5.12.1 was shipped with a 'T'
    // suffix ...
    ACTIVITI_VERSIONS.add(new ActivitiVersion("5.12", Arrays.asList("5.12.1", "5.12T")));

    ACTIVITI_VERSIONS.add(new ActivitiVersion("5.13"));
    ACTIVITI_VERSIONS.add(new ActivitiVersion("5.14"));
    ACTIVITI_VERSIONS.add(new ActivitiVersion("5.15"));
    ACTIVITI_VERSIONS.add(new ActivitiVersion("5.15.1"));
    ACTIVITI_VERSIONS.add(new ActivitiVersion("5.16"));
    ACTIVITI_VERSIONS.add(new ActivitiVersion("5.16.1"));
    ACTIVITI_VERSIONS.add(new ActivitiVersion("5.16.2-SNAPSHOT"));
    ACTIVITI_VERSIONS.add(new ActivitiVersion("5.16.2"));
    ACTIVITI_VERSIONS.add(new ActivitiVersion("5.16.3.0"));
    ACTIVITI_VERSIONS.add(new ActivitiVersion("5.16.4.0"));

    ACTIVITI_VERSIONS.add(new ActivitiVersion("5.17.0.0"));
    ACTIVITI_VERSIONS.add(new ActivitiVersion("5.17.0.1"));
    ACTIVITI_VERSIONS.add(new ActivitiVersion("5.17.0.2"));

    // This is the latest version of the 5 branch. It's a 'virtual' version cause it doesn't exist, but it is
    // there to make sure all previous version can upgrade to the 6 version correctly.
    ACTIVITI_VERSIONS.add(new ActivitiVersion("5.99.0.0"));

    /* Current */
    ACTIVITI_VERSIONS.add(new ActivitiVersion(ProcessEngine.VERSION));
  }

  protected SqlSession sqlSession;
  protected DbSqlSessionFactory dbSqlSessionFactory;
  protected List<PersistentObject> insertedObjects = new ArrayList<PersistentObject>();
  protected Map<Class<?>, Map<String, CachedObject>> cachedObjects = new HashMap<Class<?>, Map<String, CachedObject>>();
  protected List<DeleteOperation> deleteOperations = new ArrayList<DeleteOperation>();
  protected List<DeserializedObject> deserializedObjects = new ArrayList<DeserializedObject>();
  protected String connectionMetadataDefaultCatalog;
  protected String connectionMetadataDefaultSchema;

  protected boolean isOptimizeDeleteOperationsEnabled;

  public DbSqlSession(DbSqlSessionFactory dbSqlSessionFactory) {
    this.dbSqlSessionFactory = dbSqlSessionFactory;
    this.isOptimizeDeleteOperationsEnabled = dbSqlSessionFactory.isOptimizeDeleteOperationsEnabled();
    this.sqlSession = dbSqlSessionFactory.getSqlSessionFactory().openSession();
  }

  public DbSqlSession(DbSqlSessionFactory dbSqlSessionFactory, Connection connection, String catalog, String schema) {
    this.dbSqlSessionFactory = dbSqlSessionFactory;
    this.sqlSession = dbSqlSessionFactory.getSqlSessionFactory().openSession(connection);
    this.connectionMetadataDefaultCatalog = catalog;
    this.connectionMetadataDefaultSchema = schema;
  }

  // Touch ///////////////////////////////////////////////////////////////////
  // brings the given persistenObject to the top if it already exists
  public void touch(PersistentObject persistentObject) {
    if (persistentObject.getId() == null) {
      throw new ActivitiException("Cannot touch " + persistentObject.getClass() + " with no id");
    }
    if (insertedObjects.contains(persistentObject)) {
      insertedObjects.remove(persistentObject);
      insertedObjects.add(persistentObject);
      cachePut(persistentObject, false);
    }
  }

  // insert
  // ///////////////////////////////////////////////////////////////////

  public void insert(PersistentObject persistentObject) {
    if (persistentObject.getId() == null) {
      String id = dbSqlSessionFactory.getIdGenerator().getNextId();
      persistentObject.setId(id);
    }
    insertedObjects.add(persistentObject);
    cachePut(persistentObject, false);
  }

  // update
  // ///////////////////////////////////////////////////////////////////

  public void update(PersistentObject persistentObject) {
    cachePut(persistentObject, false);
  }

  public int update(String statement, Object parameters) {
    String updateStatement = dbSqlSessionFactory.mapStatement(statement);
    return getSqlSession().update(updateStatement, parameters);
  }

  // delete
  // ///////////////////////////////////////////////////////////////////

  public void delete(String statement, Object parameter) {
    deleteOperations.add(new BulkDeleteOperation(statement, parameter));
  }

  public void delete(PersistentObject persistentObject) {
    for (DeleteOperation deleteOperation : deleteOperations) {
      if (deleteOperation.sameIdentity(persistentObject)) {
        log.debug("skipping redundant delete: {}", persistentObject);
        return; // Skip this delete. It was already added.
      }
    }

    deleteOperations.add(new CheckedDeleteOperation(persistentObject));
  }

  public interface DeleteOperation {

    boolean sameIdentity(PersistentObject other);

    void clearCache();

    void execute();

  }

  /**
   * Use this {@link DeleteOperation} to execute a dedicated delete statement. It is important to note there won't be any optimistic locking checks done for these kind of delete operations!
   * 
   * For example, a usage of this operation would be to delete all variables for a certain execution, when that certain execution is removed. The optimistic locking happens on the execution, but the
   * variables can be removed by a simple 'delete from var_table where execution_id is xxx'. It could very well be there are no variables, which would also work with this query, but not with the
   * regular {@link CheckedDeleteOperation}.
   */
  public class BulkDeleteOperation implements DeleteOperation {
    private String statement;
    private Object parameter;

    public BulkDeleteOperation(String statement, Object parameter) {
      this.statement = dbSqlSessionFactory.mapStatement(statement);
      this.parameter = parameter;
    }

    @Override
    public boolean sameIdentity(PersistentObject other) {
      // this implementation is unable to determine what the identity of
      // the removed object(s) will be.
      return false;
    }

    @Override
    public void clearCache() {
      // this implementation cannot clear the object(s) to be removed from the cache.
    }

    @Override
    public void execute() {
      sqlSession.delete(statement, parameter);
    }

    @Override
    public String toString() {
      return "bulk delete: " + statement + "(" + parameter + ")";
    }
  }

  /**
   * A {@link DeleteOperation} that checks for concurrent modifications if the persistent object implements {@link HasRevision}. That is, it employs optimisting concurrency control. Used when the
   * persistent object has been fetched already.
   */
  public class CheckedDeleteOperation implements DeleteOperation {
    protected final PersistentObject persistentObject;

    public CheckedDeleteOperation(PersistentObject persistentObject) {
      this.persistentObject = persistentObject;
    }

    @Override
    public boolean sameIdentity(PersistentObject other) {
      return persistentObject.getClass().equals(other.getClass()) && persistentObject.getId().equals(other.getId());
    }

    @Override
    public void clearCache() {
      cacheRemove(persistentObject.getClass(), persistentObject.getId());
    }
<<<<<<< HEAD

=======
    
    @Override
>>>>>>> ad0c9e10
    public void execute() {
      String deleteStatement = dbSqlSessionFactory.getDeleteStatement(persistentObject.getClass());
      deleteStatement = dbSqlSessionFactory.mapStatement(deleteStatement);
      if (deleteStatement == null) {
        throw new ActivitiException("no delete statement for " + persistentObject.getClass() + " in the ibatis mapping files");
      }

      // It only makes sense to check for optimistic locking exceptions
      // for objects that actually have a revision
      if (persistentObject instanceof HasRevision) {
        int nrOfRowsDeleted = sqlSession.delete(deleteStatement, persistentObject);
        if (nrOfRowsDeleted == 0) {
          throw new ActivitiOptimisticLockingException(persistentObject + " was updated by another transaction concurrently");
        }
      } else {
        sqlSession.delete(deleteStatement, persistentObject);
      }
    }

    public PersistentObject getPersistentObject() {
      return persistentObject;
    }

    @Override
    public String toString() {
      return "delete " + persistentObject;
    }
  }

  /**
   * A bulk version of the {@link CheckedDeleteOperation}.
   */
  public class BulkCheckedDeleteOperation implements DeleteOperation {

    protected Class<? extends PersistentObject> persistentObjectClass;
    protected List<PersistentObject> persistentObjects = new ArrayList<PersistentObject>();

    public BulkCheckedDeleteOperation(Class<? extends PersistentObject> persistentObjectClass) {
      this.persistentObjectClass = persistentObjectClass;
    }

    public void addPersistentObject(PersistentObject persistentObject) {
      persistentObjects.add(persistentObject);
    }

    @Override
    public boolean sameIdentity(PersistentObject other) {
      for (PersistentObject persistentObject : persistentObjects) {
        if (persistentObject.getClass().equals(other.getClass()) && persistentObject.getId().equals(other.getId())) {
          return true;
        }
      }
      return false;
    }

    @Override
    public void clearCache() {
      for (PersistentObject persistentObject : persistentObjects) {
        cacheRemove(persistentObject.getClass(), persistentObject.getId());
      }
    }
<<<<<<< HEAD

=======
    
    @Override
>>>>>>> ad0c9e10
    public void execute() {

      if (persistentObjects.isEmpty()) {
        return;
      }

      String bulkDeleteStatement = dbSqlSessionFactory.getBulkDeleteStatement(persistentObjectClass);
      bulkDeleteStatement = dbSqlSessionFactory.mapStatement(bulkDeleteStatement);
      if (bulkDeleteStatement == null) {
        throw new ActivitiException("no bulk delete statement for " + persistentObjectClass + " in the mapping files");
      }

      sqlSession.delete(bulkDeleteStatement, persistentObjects);
    }

    public Class<? extends PersistentObject> getPersistentObjectClass() {
      return persistentObjectClass;
    }

    public void setPersistentObjectClass(Class<? extends PersistentObject> persistentObjectClass) {
      this.persistentObjectClass = persistentObjectClass;
    }

    public List<PersistentObject> getPersistentObjects() {
      return persistentObjects;
    }

    public void setPersistentObjects(List<PersistentObject> persistentObjects) {
      this.persistentObjects = persistentObjects;
    }
    
    public void setPersistentObjectEntities(List<? extends PersistentObject> persistentObjects) {
      this.persistentObjects = (List<PersistentObject>) persistentObjects;
    }

    @Override
    public String toString() {
      return "bulk delete of " + persistentObjects.size() + (!persistentObjects.isEmpty() ? " entities of " + persistentObjects.get(0).getClass() : 0);
    }
  }

  // select
  // ///////////////////////////////////////////////////////////////////

  @SuppressWarnings({ "rawtypes" })
  public List selectList(String statement) {
    return selectList(statement, null, 0, Integer.MAX_VALUE);
  }

  @SuppressWarnings("rawtypes")
  public List selectList(String statement, Object parameter) {
    return selectList(statement, parameter, 0, Integer.MAX_VALUE);
  }

  @SuppressWarnings("rawtypes")
  public List selectList(String statement, Object parameter, Page page) {
    if (page != null) {
      return selectList(statement, parameter, page.getFirstResult(), page.getMaxResults());
    } else {
      return selectList(statement, parameter, 0, Integer.MAX_VALUE);
    }
  }

  @SuppressWarnings("rawtypes")
  public List selectList(String statement, ListQueryParameterObject parameter, Page page) {
    return selectList(statement, parameter);
  }

  @SuppressWarnings("rawtypes")
  public List selectList(String statement, Object parameter, int firstResult, int maxResults) {
    return selectList(statement, new ListQueryParameterObject(parameter, firstResult, maxResults));
  }

  @SuppressWarnings("rawtypes")
  public List selectList(String statement, ListQueryParameterObject parameter) {
    return selectListWithRawParameter(statement, parameter, parameter.getFirstResult(), parameter.getMaxResults());
  }

  @SuppressWarnings({ "rawtypes", "unchecked" })
  public List selectListWithRawParameter(String statement, Object parameter, int firstResult, int maxResults) {
    statement = dbSqlSessionFactory.mapStatement(statement);
    if (firstResult == -1 || maxResults == -1) {
      return Collections.EMPTY_LIST;
    }
    List loadedObjects = sqlSession.selectList(statement, parameter);
    return filterLoadedObjects(loadedObjects);
  }

  @SuppressWarnings({ "rawtypes" })
  public List selectListWithRawParameterWithoutFilter(String statement, Object parameter, int firstResult, int maxResults) {
    statement = dbSqlSessionFactory.mapStatement(statement);
    if (firstResult == -1 || maxResults == -1) {
      return Collections.EMPTY_LIST;
    }
    return sqlSession.selectList(statement, parameter);
  }

  public Object selectOne(String statement, Object parameter) {
    statement = dbSqlSessionFactory.mapStatement(statement);
    Object result = sqlSession.selectOne(statement, parameter);
    if (result instanceof PersistentObject) {
      PersistentObject loadedObject = (PersistentObject) result;
      result = cacheFilter(loadedObject);
    }
    return result;
  }

  @SuppressWarnings("unchecked")
  public <T extends PersistentObject> T selectById(Class<T> entityClass, String id) {
    T persistentObject = cacheGet(entityClass, id);
    if (persistentObject != null) {
      return persistentObject;
    }
    String selectStatement = dbSqlSessionFactory.getSelectStatement(entityClass);
    selectStatement = dbSqlSessionFactory.mapStatement(selectStatement);
    persistentObject = (T) sqlSession.selectOne(selectStatement, id);
    if (persistentObject == null) {
      return null;
    }
    cachePut(persistentObject, true);
    return persistentObject;
  }

  // internal session cache
  // ///////////////////////////////////////////////////

  @SuppressWarnings("rawtypes")
  protected List filterLoadedObjects(List<Object> loadedObjects) {
    if (loadedObjects.isEmpty()) {
      return loadedObjects;
    }
    if (!(loadedObjects.get(0) instanceof PersistentObject)) {
      return loadedObjects;
    }

    List<PersistentObject> filteredObjects = new ArrayList<PersistentObject>(loadedObjects.size());
    for (Object loadedObject : loadedObjects) {
      PersistentObject cachedPersistentObject = cacheFilter((PersistentObject) loadedObject);
      filteredObjects.add(cachedPersistentObject);
    }
    return filteredObjects;
  }

  protected CachedObject cachePut(PersistentObject persistentObject, boolean storeState) {
    Map<String, CachedObject> classCache = cachedObjects.get(persistentObject.getClass());
    if (classCache == null) {
      classCache = new HashMap<String, CachedObject>();
      cachedObjects.put(persistentObject.getClass(), classCache);
    }
    CachedObject cachedObject = new CachedObject(persistentObject, storeState);
    classCache.put(persistentObject.getId(), cachedObject);
    return cachedObject;
  }

  /**
   * returns the object in the cache. if this object was loaded before, then the original object is returned. if this is the first time this object is loaded, then the loadedObject is added to the
   * cache.
   */
  protected PersistentObject cacheFilter(PersistentObject persistentObject) {
    PersistentObject cachedPersistentObject = cacheGet(persistentObject.getClass(), persistentObject.getId());
    if (cachedPersistentObject != null) {
      return cachedPersistentObject;
    }
    cachePut(persistentObject, true);
    return persistentObject;
  }

  @SuppressWarnings("unchecked")
  protected <T> T cacheGet(Class<T> entityClass, String id) {
    CachedObject cachedObject = null;
    Map<String, CachedObject> classCache = cachedObjects.get(entityClass);
    if (classCache != null) {
      cachedObject = classCache.get(id);
    }
    if (cachedObject != null) {
      return (T) cachedObject.getPersistentObject();
    }
    return null;
  }

  protected void cacheRemove(Class<?> persistentObjectClass, String persistentObjectId) {
    Map<String, CachedObject> classCache = cachedObjects.get(persistentObjectClass);
    if (classCache == null) {
      return;
    }
    classCache.remove(persistentObjectId);
  }

  @SuppressWarnings("unchecked")
  public <T> List<T> findInCache(Class<T> entityClass) {
    Map<String, CachedObject> classCache = cachedObjects.get(entityClass);
    if (classCache != null) {
      List<T> entities = new ArrayList<T>(classCache.size());
      for (CachedObject cachedObject : classCache.values()) {
        entities.add((T) cachedObject.getPersistentObject());
      }
      return entities;
    }
    return Collections.emptyList();
  }
  
  @SuppressWarnings("unchecked")
  public <T> List<T> findInCache(List<Class<T>> entityClasses) {
    List<T> entities = null;
    
    for (Class<T> entityClass : entityClasses) {
      Map<String, CachedObject> classCache = cachedObjects.get(entityClass);
      if (classCache != null) {
        if (entities == null) {
          entities = new ArrayList<T>(classCache.size());
        }
        for (CachedObject cachedObject : classCache.values()) {
          entities.add((T) cachedObject.getPersistentObject());
        }
      }
    }
    
    if (entities != null) {
      return entities;
    }
    
    return Collections.emptyList();
  }

  public <T> T findInCache(Class<T> entityClass, String id) {
    return cacheGet(entityClass, id);
  }

  public static class CachedObject {
    protected PersistentObject persistentObject;
    protected Object persistentObjectState;

    public CachedObject(PersistentObject persistentObject, boolean storeState) {
      this.persistentObject = persistentObject;
      if (storeState) {
        this.persistentObjectState = persistentObject.getPersistentState();
      }
    }

    public PersistentObject getPersistentObject() {
      return persistentObject;
    }

    public Object getPersistentObjectState() {
      return persistentObjectState;
    }
  }

  // deserialized objects
  // /////////////////////////////////////////////////////

  public void addDeserializedObject(DeserializedObject deserializedObject) {
    deserializedObjects.add(deserializedObject);
  }

  // flush
  // ////////////////////////////////////////////////////////////////////

  @Override
  public void flush() {
    List<DeleteOperation> removedOperations = removeUnnecessaryOperations();

    flushDeserializedObjects();
    List<PersistentObject> updatedObjects = getUpdatedObjects();

    if (log.isDebugEnabled()) {
      log.debug("flush summary: {} insert, {} update, {} delete.", insertedObjects.size(), updatedObjects.size(), deleteOperations.size());
      for (PersistentObject insertedObject : insertedObjects) {
        log.debug("  insert {}", insertedObject);
      }
      for (PersistentObject updatedObject : updatedObjects) {
        log.debug("  update {}", updatedObject);
      }
      for (DeleteOperation deleteOperation : deleteOperations) {
        log.debug("  {}", deleteOperation);
      }
      log.debug("now executing flush...");
    }

    flushInserts();
    flushUpdates(updatedObjects);
    flushDeletes(removedOperations);
  }

  /**
   * Clears all deleted and inserted objects from the cache, and removes inserts and deletes that cancel each other.
   */
  protected List<DeleteOperation> removeUnnecessaryOperations() {
    List<DeleteOperation> removedDeleteOperations = new ArrayList<DeleteOperation>();

    for (Iterator<DeleteOperation> deleteIt = deleteOperations.iterator(); deleteIt.hasNext();) {
      DeleteOperation deleteOperation = deleteIt.next();

      for (Iterator<PersistentObject> insertIt = insertedObjects.iterator(); insertIt.hasNext();) {
        PersistentObject insertedObject = insertIt.next();

        // if the deleted object is inserted,
        if (deleteOperation.sameIdentity(insertedObject)) {
          // remove the insert and the delete, they cancel each other
          insertIt.remove();
          deleteIt.remove();
          // add removed operations to be able to fire events
          removedDeleteOperations.add(deleteOperation);
        }
      }

      // in any case, remove the deleted object from the cache
      deleteOperation.clearCache();
    }

    for (PersistentObject insertedObject : insertedObjects) {
      cacheRemove(insertedObject.getClass(), insertedObject.getId());
    }

    return removedDeleteOperations;
  }

  protected List<DeleteOperation> optimizeDeleteOperations(List<DeleteOperation> deleteOperations) {
    
    // TODO: currently only for Execution entities. Needs to be done for all.
    
    List<DeleteOperation> optimizedDeleteOperations = new ArrayList<DbSqlSession.DeleteOperation>(deleteOperations.size());

    int nrOfExecutionEntities = 0;

    for (int i = 0; i < deleteOperations.size(); i++) {
      DeleteOperation deleteOperation = deleteOperations.get(i);
      if (isCheckedExecutionEntityDelete(deleteOperation)) {
        nrOfExecutionEntities++;
      }
    }

    List<ExecutionEntity> executionEntitiesToDelete = new ArrayList<ExecutionEntity>(nrOfExecutionEntities);

    for (DeleteOperation deleteOperation : deleteOperations) {

      if (isCheckedExecutionEntityDelete(deleteOperation) && nrOfExecutionEntities > 1) {

        // Check parent id / super execution id to know the order of deletions
        // (children first)
        ExecutionEntity executionEntity = (ExecutionEntity) ((CheckedDeleteOperation) deleteOperation).getPersistentObject();
        int parentIndex = -1;
        for (int deleteIndex = 0; deleteIndex < executionEntitiesToDelete.size(); deleteIndex++) {
          ExecutionEntity executionEntityToDelete = executionEntitiesToDelete.get(deleteIndex);
          if (executionEntityToDelete.getId().equals(executionEntity.getParentId()) || executionEntityToDelete.getId().equals(executionEntity.getSuperExecutionId())) {
            parentIndex = deleteIndex;
            break;
          }
        }

        if (parentIndex == -1) {
          executionEntitiesToDelete.add(executionEntity);
        } else {
          executionEntitiesToDelete.add(parentIndex, executionEntity);
        }

        // If all execution entities have been found, make a bulk delete out of it
        
        if (executionEntitiesToDelete.size() == nrOfExecutionEntities) {
          
          // All Databases except MySQL can handle bulk deletes. 
          // The next best thing if mysql can't have bulk deletes is 'layered' deletes, ie the childs are removed first
          // before the parents, but in two different sql statements (vs 1 in the bulk delete).
          
          BulkCheckedDeleteOperation bulkCheckedDeleteOperation = new BulkCheckedDeleteOperation(ExecutionEntity.class);
          bulkCheckedDeleteOperation.setPersistentObjectEntities(executionEntitiesToDelete);
          optimizedDeleteOperations.add(bulkCheckedDeleteOperation);
          
        }
          
      } else {
        optimizedDeleteOperations.add(deleteOperation);
      }

    }
    
    return optimizedDeleteOperations;
  }
  
  protected boolean isCheckedExecutionEntityDelete(DeleteOperation deleteOperation) {
    return deleteOperation instanceof CheckedDeleteOperation && ((CheckedDeleteOperation) deleteOperation).getPersistentObject() instanceof ExecutionEntity;
  }
  
  protected void flushDeserializedObjects() {
    for (DeserializedObject deserializedObject : deserializedObjects) {
      deserializedObject.flush();
    }
  }

  public List<PersistentObject> getUpdatedObjects() {
    List<PersistentObject> updatedObjects = new ArrayList<PersistentObject>();
    for (Class<?> clazz : cachedObjects.keySet()) {

      Map<String, CachedObject> classCache = cachedObjects.get(clazz);
      for (CachedObject cachedObject : classCache.values()) {

        PersistentObject persistentObject = cachedObject.getPersistentObject();
        if (!isPersistentObjectDeleted(persistentObject)) {
          Object originalState = cachedObject.getPersistentObjectState();
          if (persistentObject.getPersistentState() != null && !persistentObject.getPersistentState().equals(originalState)) {
            updatedObjects.add(persistentObject);
          } else {
            log.trace("loaded object '{}' was not updated", persistentObject);
          }
        }

      }

    }
    return updatedObjects;
  }

  public boolean isPersistentObjectDeleted(PersistentObject persistentObject) {
    for (DeleteOperation deleteOperation : deleteOperations) {
      if (deleteOperation.sameIdentity(persistentObject)) {
        return true;
      }
    }
    return false;
  }
<<<<<<< HEAD

=======
  
>>>>>>> ad0c9e10
  public <T extends PersistentObject> List<T> pruneDeletedEntities(List<T> listToPrune) {
    List<T> prunedList = new ArrayList<T>(listToPrune);
    for (T potentiallyDeleted : listToPrune) {
      for (DeleteOperation deleteOperation : deleteOperations) {

        if (deleteOperation.sameIdentity(potentiallyDeleted)) {
          prunedList.remove(potentiallyDeleted);
        }

      }
    }
    return prunedList;
  }

  protected void flushInserts() {
<<<<<<< HEAD
    for (PersistentObject insertedObject : insertedObjects) {
      String insertStatement = dbSqlSessionFactory.getInsertStatement(insertedObject);
      insertStatement = dbSqlSessionFactory.mapStatement(insertStatement);

      if (insertStatement == null) {
        throw new ActivitiException("no insert statement for " + insertedObject.getClass() + " in the ibatis mapping files");
      }

      log.debug("inserting: {}", insertedObject);
      sqlSession.insert(insertStatement, insertedObject);

      // See http://jira.codehaus.org/browse/ACT-1290
      if (insertedObject instanceof HasRevision) {
        ((HasRevision) insertedObject).setRevision(((HasRevision) insertedObject).getRevisionNext());
=======
    LinkedHashMap<Class<? extends PersistentObject>, List<PersistentObject>> bulkInsertHandledMap =
        new LinkedHashMap<Class<? extends PersistentObject>, List<PersistentObject>>();
    for (PersistentObject insertedObject: insertedObjects) {
      if (!bulkInsertHandledMap.containsKey(insertedObject.getClass())) {
        bulkInsertHandledMap.put(insertedObject.getClass(), new ArrayList<PersistentObject>());
      }
      bulkInsertHandledMap.get(insertedObject.getClass()).add(insertedObject);
    }
    log.info("Insert queries collection formed: " + bulkInsertHandledMap);
    // First process for entities in order of dependency requirement
    for (EntityDependencyOrder entityName : EntityDependencyOrder.values()) {
      if (!bulkInsertHandledMap.containsKey(entityName.getClazz())) {
        continue;
>>>>>>> ad0c9e10
      }
      flushBulkInserts(bulkInsertHandledMap.get(entityName.getClazz()), entityName.getClazz());
      bulkInsertHandledMap.remove(entityName.getClazz());
    }
    // Next, process for all remaining entities
    for (Class<? extends PersistentObject> clazz : bulkInsertHandledMap.keySet()) {
      flushBulkInserts(bulkInsertHandledMap.get(clazz), clazz);
    }
    insertedObjects.clear();
  }

  private void flushBulkInserts(List<PersistentObject> variableList, Class<? extends PersistentObject> clazz) {
    String insertStatement = dbSqlSessionFactory.getBulkInsertStatement(clazz);
    insertStatement = dbSqlSessionFactory.mapStatement(insertStatement);
    log.info("Insert statement to be executed:" + insertStatement);

    if (insertStatement==null) {
      throw new ActivitiException("no insert statement for "+variableList.get(0).getClass()+" in the ibatis mapping files");
    }

    log.info("inserting: {}", variableList);
    sqlSession.insert(insertStatement, variableList);

    if (variableList.get(0) instanceof HasRevision) {
      for (PersistentObject insertedObject: variableList) {
        ((HasRevision) insertedObject).setRevision(((HasRevision) insertedObject).getRevisionNext());
      }
    }
  }

  protected void flushUpdates(List<PersistentObject> updatedObjects) {
    for (PersistentObject updatedObject : updatedObjects) {
      String updateStatement = dbSqlSessionFactory.getUpdateStatement(updatedObject);
      updateStatement = dbSqlSessionFactory.mapStatement(updateStatement);

      if (updateStatement == null) {
        throw new ActivitiException("no update statement for " + updatedObject.getClass() + " in the ibatis mapping files");
      }

      log.debug("updating: {}", updatedObject);
      int updatedRecords = sqlSession.update(updateStatement, updatedObject);
      if (updatedRecords == 0) {
        throw new ActivitiOptimisticLockingException(updatedObject + " was updated by another transaction concurrently");
      }

      // See http://jira.codehaus.org/browse/ACT-1290
      if (updatedObject instanceof HasRevision) {
        ((HasRevision) updatedObject).setRevision(((HasRevision) updatedObject).getRevisionNext());
      }

    }
    updatedObjects.clear();
  }

  protected void flushDeletes(List<DeleteOperation> removedOperations) {
    boolean dispatchEvent = Context.getProcessEngineConfiguration().getEventDispatcher().isEnabled();

    flushRegularDeletes(dispatchEvent);

    if (dispatchEvent) {
      dispatchEventsForRemovedOperations(removedOperations);
    }

    deleteOperations.clear();
  }

  protected void dispatchEventsForRemovedOperations(List<DeleteOperation> removedOperations) {
    for (DeleteOperation delete : removedOperations) {
      // dispatch removed delete events
      if (delete instanceof CheckedDeleteOperation) {
        CheckedDeleteOperation checkedDeleteOperation = (CheckedDeleteOperation) delete;
        PersistentObject persistentObject = checkedDeleteOperation.getPersistentObject();
        if (persistentObject instanceof VariableInstanceEntity) {
          VariableInstanceEntity variableInstance = (VariableInstanceEntity) persistentObject;
          Context.getProcessEngineConfiguration().getEventDispatcher().dispatchEvent(createVariableDeleteEvent(variableInstance));
        }
      }
    }
  }

  protected static ActivitiVariableEvent createVariableDeleteEvent(VariableInstanceEntity variableInstance) {
    return ActivitiEventBuilder.createVariableEvent(ActivitiEventType.VARIABLE_DELETED, variableInstance.getName(), null, variableInstance.getType(), variableInstance.getTaskId(),
        variableInstance.getExecutionId(), variableInstance.getProcessInstanceId(), null);
  }

  protected void flushRegularDeletes(boolean dispatchEvent) {
  
    List<DeleteOperation> optimizedDeleteOperations = optimizeDeleteOperations(deleteOperations);
    for (DeleteOperation delete : optimizedDeleteOperations) {
    
//    for (DeleteOperation delete : deleteOperations) {
      log.debug("executing: {}", delete);

      delete.execute();

      // fire event for variable delete operation. (BulkDeleteOperation is
      // not taken into account)
      if (dispatchEvent) {
        // prepare delete event to fire for variable delete operation.
        // (BulkDeleteOperation is not taken into account)
        if (delete instanceof CheckedDeleteOperation) {
          CheckedDeleteOperation checkedDeleteOperation = (CheckedDeleteOperation) delete;
          PersistentObject persistentObject = checkedDeleteOperation.getPersistentObject();
          if (persistentObject instanceof VariableInstanceEntity) {
            VariableInstanceEntity variableInstance = (VariableInstanceEntity) persistentObject;
            Context.getProcessEngineConfiguration().getEventDispatcher().dispatchEvent(createVariableDeleteEvent(variableInstance));
          }
        } else if (delete instanceof BulkCheckedDeleteOperation) {
          BulkCheckedDeleteOperation bulkCheckedDeleteOperation = (BulkCheckedDeleteOperation) delete;
          if (VariableInstanceEntity.class.isAssignableFrom(bulkCheckedDeleteOperation.getPersistentObjectClass())) {
            for (PersistentObject persistentObject : bulkCheckedDeleteOperation.getPersistentObjects()) {
              VariableInstanceEntity variableInstance = (VariableInstanceEntity) persistentObject;
              Context.getProcessEngineConfiguration().getEventDispatcher().dispatchEvent(createVariableDeleteEvent(variableInstance));
            }
          }
        }
      }
    }
  }

  @Override
  public void close() {
    sqlSession.close();
  }

  public void commit() {
    sqlSession.commit();
  }

  public void rollback() {
    sqlSession.rollback();
  }

  // schema operations
  // ////////////////////////////////////////////////////////

  public void dbSchemaCheckVersion() {
    try {
      String dbVersion = getDbVersion();
      if (!ProcessEngine.VERSION.equals(dbVersion)) {
        throw new ActivitiWrongDbException(ProcessEngine.VERSION, dbVersion);
      }

      String errorMessage = null;
      if (!isEngineTablePresent()) {
        errorMessage = addMissingComponent(errorMessage, "engine");
      }
      if (dbSqlSessionFactory.isDbHistoryUsed() && !isHistoryTablePresent()) {
        errorMessage = addMissingComponent(errorMessage, "history");
      }
      if (dbSqlSessionFactory.isDbIdentityUsed() && !isIdentityTablePresent()) {
        errorMessage = addMissingComponent(errorMessage, "identity");
      }

      if (errorMessage != null) {
        throw new ActivitiException("Activiti database problem: " + errorMessage);
      }

    } catch (Exception e) {
      if (isMissingTablesException(e)) {
        throw new ActivitiException(
            "no activiti tables in db. set <property name=\"databaseSchemaUpdate\" to value=\"true\" or value=\"create-drop\" (use create-drop for testing only!) in bean processEngineConfiguration in activiti.cfg.xml for automatic schema creation",
            e);
      } else {
        if (e instanceof RuntimeException) {
          throw (RuntimeException) e;
        } else {
          throw new ActivitiException("couldn't get db schema version", e);
        }
      }
    }

    log.debug("activiti db schema check successful");
  }

  protected String addMissingComponent(String missingComponents, String component) {
    if (missingComponents == null) {
      return "Tables missing for component(s) " + component;
    }
    return missingComponents + ", " + component;
  }

  protected String getDbVersion() {
    String selectSchemaVersionStatement = dbSqlSessionFactory.mapStatement("selectDbSchemaVersion");
    return (String) sqlSession.selectOne(selectSchemaVersionStatement);
  }

  public void dbSchemaCreate() {
    ProcessEngineConfigurationImpl processEngineConfiguration = Context.getProcessEngineConfiguration();

    if (isEngineTablePresent()) {
      String dbVersion = getDbVersion();
      if (!ProcessEngine.VERSION.equals(dbVersion)) {
        throw new ActivitiWrongDbException(ProcessEngine.VERSION, dbVersion);
      }
    } else {
      dbSchemaCreateEngine();
    }

    if (processEngineConfiguration.getHistoryLevel() != HistoryLevel.NONE) {
      dbSchemaCreateHistory();
    }

    if (processEngineConfiguration.isDbIdentityUsed()) {
      dbSchemaCreateIdentity();
    }
  }

  protected void dbSchemaCreateIdentity() {
    executeMandatorySchemaResource("create", "identity");
  }

  protected void dbSchemaCreateHistory() {
    executeMandatorySchemaResource("create", "history");
  }

  protected void dbSchemaCreateEngine() {
    executeMandatorySchemaResource("create", "engine");
  }

  public void dbSchemaDrop() {
    executeMandatorySchemaResource("drop", "engine");
    if (dbSqlSessionFactory.isDbHistoryUsed()) {
      executeMandatorySchemaResource("drop", "history");
    }
    if (dbSqlSessionFactory.isDbIdentityUsed()) {
      executeMandatorySchemaResource("drop", "identity");
    }
  }

  public void dbSchemaPrune() {
    if (isHistoryTablePresent() && !dbSqlSessionFactory.isDbHistoryUsed()) {
      executeMandatorySchemaResource("drop", "history");
    }
    if (isIdentityTablePresent() && dbSqlSessionFactory.isDbIdentityUsed()) {
      executeMandatorySchemaResource("drop", "identity");
    }
  }

  public void executeMandatorySchemaResource(String operation, String component) {
    executeSchemaResource(operation, component, getResourceForDbOperation(operation, operation, component), false);
  }

  public static String[] JDBC_METADATA_TABLE_TYPES = { "TABLE" };

  public String dbSchemaUpdate() {

    String feedback = null;
    boolean isUpgradeNeeded = false;
    int matchingVersionIndex = -1;

    if (isEngineTablePresent()) {

      PropertyEntity dbVersionProperty = selectById(PropertyEntity.class, "schema.version");
      String dbVersion = dbVersionProperty.getValue();

      // Determine index in the sequence of Activiti releases
      int index = 0;
      while (matchingVersionIndex < 0 && index < ACTIVITI_VERSIONS.size()) {
        if (ACTIVITI_VERSIONS.get(index).matches(dbVersion)) {
          matchingVersionIndex = index;
        } else {
          index++;
        }
      }

      // Exception when no match was found: unknown/unsupported version
      if (matchingVersionIndex < 0) {
        throw new ActivitiException("Could not update Activiti database schema: unknown version from database: '" + dbVersion + "'");
      }

      isUpgradeNeeded = (matchingVersionIndex != (ACTIVITI_VERSIONS.size() - 1));

      if (isUpgradeNeeded) {
        dbVersionProperty.setValue(ProcessEngine.VERSION);

        PropertyEntity dbHistoryProperty;
        if ("5.0".equals(dbVersion)) {
          dbHistoryProperty = new PropertyEntity("schema.history", "create(5.0)");
          insert(dbHistoryProperty);
        } else {
          dbHistoryProperty = selectById(PropertyEntity.class, "schema.history");
        }

        // Set upgrade history
        String dbHistoryValue = dbHistoryProperty.getValue() + " upgrade(" + dbVersion + "->" + ProcessEngine.VERSION + ")";
        dbHistoryProperty.setValue(dbHistoryValue);

        // Engine upgrade
        dbSchemaUpgrade("engine", matchingVersionIndex);
        feedback = "upgraded Activiti from " + dbVersion + " to " + ProcessEngine.VERSION;
      }

    } else {
      dbSchemaCreateEngine();
    }
    if (isHistoryTablePresent()) {
      if (isUpgradeNeeded) {
        dbSchemaUpgrade("history", matchingVersionIndex);
      }
    } else if (dbSqlSessionFactory.isDbHistoryUsed()) {
      dbSchemaCreateHistory();
    }

    if (isIdentityTablePresent()) {
      if (isUpgradeNeeded) {
        dbSchemaUpgrade("identity", matchingVersionIndex);
      }
    } else if (dbSqlSessionFactory.isDbIdentityUsed()) {
      dbSchemaCreateIdentity();
    }

    return feedback;
  }

  public boolean isEngineTablePresent() {
    return isTablePresent("ACT_RU_EXECUTION");
  }

  public boolean isHistoryTablePresent() {
    return isTablePresent("ACT_HI_PROCINST");
  }

  public boolean isIdentityTablePresent() {
    return isTablePresent("ACT_ID_USER");
  }

  public boolean isTablePresent(String tableName) {
    // ACT-1610: in case the prefix IS the schema itself, we don't add the
    // prefix, since the check is already aware of the schema
    if (!dbSqlSessionFactory.isTablePrefixIsSchema()) {
      tableName = prependDatabaseTablePrefix(tableName);
    }

    Connection connection = null;
    try {
      connection = sqlSession.getConnection();
      DatabaseMetaData databaseMetaData = connection.getMetaData();
      ResultSet tables = null;

      String catalog = this.connectionMetadataDefaultCatalog;
      if (dbSqlSessionFactory.getDatabaseCatalog() != null && dbSqlSessionFactory.getDatabaseCatalog().length() > 0) {
        catalog = dbSqlSessionFactory.getDatabaseCatalog();
      }

      String schema = this.connectionMetadataDefaultSchema;
      if (dbSqlSessionFactory.getDatabaseSchema() != null && dbSqlSessionFactory.getDatabaseSchema().length() > 0) {
        schema = dbSqlSessionFactory.getDatabaseSchema();
      }

      String databaseType = dbSqlSessionFactory.getDatabaseType();

      if ("postgres".equals(databaseType)) {
        tableName = tableName.toLowerCase();
      }

      try {
        tables = databaseMetaData.getTables(catalog, schema, tableName, JDBC_METADATA_TABLE_TYPES);
        return tables.next();
      } finally {
        try {
          tables.close();
        } catch (Exception e) {
          log.error("Error closing meta data tables", e);
        }
      }

    } catch (Exception e) {
      throw new ActivitiException("couldn't check if tables are already present using metadata: " + e.getMessage(), e);
    }
  }

  protected boolean isUpgradeNeeded(String versionInDatabase) {
    if (ProcessEngine.VERSION.equals(versionInDatabase)) {
      return false;
    }

    String cleanDbVersion = getCleanVersion(versionInDatabase);
    String[] cleanDbVersionSplitted = cleanDbVersion.split("\\.");
    int dbMajorVersion = Integer.valueOf(cleanDbVersionSplitted[0]);
    int dbMinorVersion = Integer.valueOf(cleanDbVersionSplitted[1]);

    String cleanEngineVersion = getCleanVersion(ProcessEngine.VERSION);
    String[] cleanEngineVersionSplitted = cleanEngineVersion.split("\\.");
    int engineMajorVersion = Integer.valueOf(cleanEngineVersionSplitted[0]);
    int engineMinorVersion = Integer.valueOf(cleanEngineVersionSplitted[1]);

    if ((dbMajorVersion > engineMajorVersion) || ((dbMajorVersion <= engineMajorVersion) && (dbMinorVersion > engineMinorVersion))) {
      throw new ActivitiException("Version of activiti database (" + versionInDatabase + ") is more recent than the engine (" + ProcessEngine.VERSION + ")");
    } else if (cleanDbVersion.compareTo(cleanEngineVersion) == 0) {
      // Versions don't match exactly, possibly snapshot is being used
      log.warn("Engine-version is the same, but not an exact match: {} vs. {}. Not performing database-upgrade.", versionInDatabase, ProcessEngine.VERSION);
      return false;
    }
    return true;
  }

  protected String getCleanVersion(String versionString) {
    Matcher matcher = CLEAN_VERSION_REGEX.matcher(versionString);
    if (!matcher.find()) {
      throw new ActivitiException("Illegal format for version: " + versionString);
    }

    String cleanString = matcher.group();
    try {
      Double.parseDouble(cleanString); // try to parse it, to see if it is
                                       // really a number
      return cleanString;
    } catch (NumberFormatException nfe) {
      throw new ActivitiException("Illegal format for version: " + versionString);
    }
  }

  protected String prependDatabaseTablePrefix(String tableName) {
    return dbSqlSessionFactory.getDatabaseTablePrefix() + tableName;
  }

  protected void dbSchemaUpgrade(final String component, final int currentDatabaseVersionsIndex) {
    ActivitiVersion activitiVersion = ACTIVITI_VERSIONS.get(currentDatabaseVersionsIndex);
    String dbVersion = activitiVersion.getMainVersion();
    log.info("upgrading activiti {} schema from {} to {}", component, dbVersion, ProcessEngine.VERSION);

    // Actual execution of schema DDL SQL
    for (int i = currentDatabaseVersionsIndex + 1; i < ACTIVITI_VERSIONS.size(); i++) {
      String nextVersion = ACTIVITI_VERSIONS.get(i).getMainVersion();

      // Taking care of -SNAPSHOT version in development
      if (nextVersion.endsWith("-SNAPSHOT")) {
        nextVersion = nextVersion.substring(0, nextVersion.length() - "-SNAPSHOT".length());
      }

      dbVersion = dbVersion.replace(".", "");
      nextVersion = nextVersion.replace(".", "");
      log.info("Upgrade needed: {} -> {}. Looking for schema update resource for component '{}'", dbVersion, nextVersion, component);
      executeSchemaResource("upgrade", component, getResourceForDbOperation("upgrade", "upgradestep." + dbVersion + ".to." + nextVersion, component), true);
      dbVersion = nextVersion;
    }
  }

  public String getResourceForDbOperation(String directory, String operation, String component) {
    String databaseType = dbSqlSessionFactory.getDatabaseType();
    return "org/activiti/db/" + directory + "/activiti." + databaseType + "." + operation + "." + component + ".sql";
  }

  public void executeSchemaResource(String operation, String component, String resourceName, boolean isOptional) {
    InputStream inputStream = null;
    try {
      inputStream = ReflectUtil.getResourceAsStream(resourceName);
      if (inputStream == null) {
        if (isOptional) {
          log.info("no schema resource {} for {}", resourceName, operation);
        } else {
          throw new ActivitiException("resource '" + resourceName + "' is not available");
        }
      } else {
        executeSchemaResource(operation, component, resourceName, inputStream);
      }

    } finally {
      IoUtil.closeSilently(inputStream);
    }
  }

  private void executeSchemaResource(String operation, String component, String resourceName, InputStream inputStream) {
    log.info("performing {} on {} with resource {}", operation, component, resourceName);
    String sqlStatement = null;
    String exceptionSqlStatement = null;
    try {
      Connection connection = sqlSession.getConnection();
      Exception exception = null;
      byte[] bytes = IoUtil.readInputStream(inputStream, resourceName);
      String ddlStatements = new String(bytes);

      // Special DDL handling for certain databases
      try {
        if (isMysql()) {
          DatabaseMetaData databaseMetaData = connection.getMetaData();
          int majorVersion = databaseMetaData.getDatabaseMajorVersion();
          int minorVersion = databaseMetaData.getDatabaseMinorVersion();
          log.info("Found MySQL: majorVersion=" + majorVersion + " minorVersion=" + minorVersion);

          // Special care for MySQL < 5.6
          if (majorVersion <= 5 && minorVersion < 6) {
            ddlStatements = updateDdlForMySqlVersionLowerThan56(ddlStatements);
          }
        }
      } catch (Exception e) {
        log.info("Could not get database metadata", e);
      }

      BufferedReader reader = new BufferedReader(new StringReader(ddlStatements));
      String line = readNextTrimmedLine(reader);
      boolean inOraclePlsqlBlock = false;
      while (line != null) {
        if (line.startsWith("# ")) {
          log.debug(line.substring(2));

        } else if (line.startsWith("-- ")) {
          log.debug(line.substring(3));

        } else if (line.startsWith("execute java ")) {
          String upgradestepClassName = line.substring(13).trim();
          DbUpgradeStep dbUpgradeStep = null;
          try {
            dbUpgradeStep = (DbUpgradeStep) ReflectUtil.instantiate(upgradestepClassName);
          } catch (ActivitiException e) {
            throw new ActivitiException("database update java class '" + upgradestepClassName + "' can't be instantiated: " + e.getMessage(), e);
          }
          try {
            log.debug("executing upgrade step java class {}", upgradestepClassName);
            dbUpgradeStep.execute(this);
          } catch (Exception e) {
            throw new ActivitiException("error while executing database update java class '" + upgradestepClassName + "': " + e.getMessage(), e);
          }

        } else if (line.length() > 0) {

          if (isOracle() && line.startsWith("begin")) {
            inOraclePlsqlBlock = true;
            sqlStatement = addSqlStatementPiece(sqlStatement, line);

          } else if ((line.endsWith(";") && inOraclePlsqlBlock == false) || (line.startsWith("/") && inOraclePlsqlBlock == true)) {

            if (inOraclePlsqlBlock) {
              inOraclePlsqlBlock = false;
            } else {
              sqlStatement = addSqlStatementPiece(sqlStatement, line.substring(0, line.length() - 1));
            }

            Statement jdbcStatement = connection.createStatement();
            try {
              // no logging needed as the connection will log it
              log.debug("SQL: {}", sqlStatement);
              jdbcStatement.execute(sqlStatement);
              jdbcStatement.close();
            } catch (Exception e) {
              if (exception == null) {
                exception = e;
                exceptionSqlStatement = sqlStatement;
              }
              log.error("problem during schema {}, statement {}", operation, sqlStatement, e);
            } finally {
              sqlStatement = null;
            }
          } else {
            sqlStatement = addSqlStatementPiece(sqlStatement, line);
          }
        }

        line = readNextTrimmedLine(reader);
      }

      if (exception != null) {
        throw exception;
      }

      log.debug("activiti db schema {} for component {} successful", operation, component);

    } catch (Exception e) {
      throw new ActivitiException("couldn't " + operation + " db schema: " + exceptionSqlStatement, e);
    }
  }

  /**
   * MySQL is funny when it comes to timestamps and dates.
   * 
   * More specifically, for a DDL statement like 'MYCOLUMN timestamp(3)': - MySQL 5.6.4+ has support for timestamps/dates with millisecond (or smaller) precision. The DDL above works and the data in
   * the table will have millisecond precision - MySQL < 5.5.3 allows the DDL statement, but ignores it. The DDL above works but the data won't have millisecond precision - MySQL 5.5.3 < [version] <
   * 5.6.4 gives and exception when using the DDL above.
   * 
   * Also, the 5.5 and 5.6 branches of MySQL are both actively developed and patched.
   * 
   * Hence, when doing auto-upgrade/creation of the Activiti tables, the default MySQL DDL file is used and all timestamps/datetimes are converted to not use the millisecond precision by string
   * replacement done in the method below.
   * 
   * If using the DDL files directly (which is a sane choice in production env.), there is a distinction between MySQL version < 5.6.
   */
  protected String updateDdlForMySqlVersionLowerThan56(String ddlStatements) {
    return ddlStatements.replace("timestamp(3)", "timestamp").replace("datetime(3)", "datetime").replace("TIMESTAMP(3)", "TIMESTAMP").replace("DATETIME(3)", "DATETIME");
  }

  protected String addSqlStatementPiece(String sqlStatement, String line) {
    if (sqlStatement == null) {
      return line;
    }
    return sqlStatement + " \n" + line;
  }

  protected String readNextTrimmedLine(BufferedReader reader) throws IOException {
    String line = reader.readLine();
    if (line != null) {
      line = line.trim();
    }
    return line;
  }

  protected boolean isMissingTablesException(Exception e) {
    String exceptionMessage = e.getMessage();
    if (e.getMessage() != null) {
      // Matches message returned from H2
      if ((exceptionMessage.indexOf("Table") != -1) && (exceptionMessage.indexOf("not found") != -1)) {
        return true;
      }

      // Message returned from MySQL and Oracle
      if (((exceptionMessage.indexOf("Table") != -1 || exceptionMessage.indexOf("table") != -1)) && (exceptionMessage.indexOf("doesn't exist") != -1)) {
        return true;
      }

      // Message returned from Postgres
      if (((exceptionMessage.indexOf("relation") != -1 || exceptionMessage.indexOf("table") != -1)) && (exceptionMessage.indexOf("does not exist") != -1)) {
        return true;
      }
    }
    return false;
  }

  public void performSchemaOperationsProcessEngineBuild() {
    String databaseSchemaUpdate = Context.getProcessEngineConfiguration().getDatabaseSchemaUpdate();
    if (ProcessEngineConfigurationImpl.DB_SCHEMA_UPDATE_DROP_CREATE.equals(databaseSchemaUpdate)) {
      try {
        dbSchemaDrop();
      } catch (RuntimeException e) {
        // ignore
      }
    }
    if (org.activiti.engine.ProcessEngineConfiguration.DB_SCHEMA_UPDATE_CREATE_DROP.equals(databaseSchemaUpdate)
        || ProcessEngineConfigurationImpl.DB_SCHEMA_UPDATE_DROP_CREATE.equals(databaseSchemaUpdate) || ProcessEngineConfigurationImpl.DB_SCHEMA_UPDATE_CREATE.equals(databaseSchemaUpdate)) {
      dbSchemaCreate();

    } else if (org.activiti.engine.ProcessEngineConfiguration.DB_SCHEMA_UPDATE_FALSE.equals(databaseSchemaUpdate)) {
      dbSchemaCheckVersion();

    } else if (ProcessEngineConfiguration.DB_SCHEMA_UPDATE_TRUE.equals(databaseSchemaUpdate)) {
      dbSchemaUpdate();
    }
  }

  public void performSchemaOperationsProcessEngineClose() {
    String databaseSchemaUpdate = Context.getProcessEngineConfiguration().getDatabaseSchemaUpdate();
    if (org.activiti.engine.ProcessEngineConfiguration.DB_SCHEMA_UPDATE_CREATE_DROP.equals(databaseSchemaUpdate)) {
      dbSchemaDrop();
    }
  }

  public <T> T getCustomMapper(Class<T> type) {
    return sqlSession.getMapper(type);
  }
  
  public boolean isMysql() {
    return dbSqlSessionFactory.getDatabaseType().equals("mysql");
  }
  
  public boolean isOracle() {
    return dbSqlSessionFactory.getDatabaseType().equals("oracle");
  }

  // query factory methods
  // ////////////////////////////////////////////////////

  public DeploymentQueryImpl createDeploymentQuery() {
    return new DeploymentQueryImpl();
  }

  public ModelQueryImpl createModelQueryImpl() {
    return new ModelQueryImpl();
  }

  public ProcessDefinitionQueryImpl createProcessDefinitionQuery() {
    return new ProcessDefinitionQueryImpl();
  }

  public ProcessInstanceQueryImpl createProcessInstanceQuery() {
    return new ProcessInstanceQueryImpl();
  }

  public ExecutionQueryImpl createExecutionQuery() {
    return new ExecutionQueryImpl();
  }

  public TaskQueryImpl createTaskQuery() {
    return new TaskQueryImpl();
  }

  public JobQueryImpl createJobQuery() {
    return new JobQueryImpl();
  }

  public HistoricProcessInstanceQueryImpl createHistoricProcessInstanceQuery() {
    return new HistoricProcessInstanceQueryImpl();
  }

  public HistoricActivityInstanceQueryImpl createHistoricActivityInstanceQuery() {
    return new HistoricActivityInstanceQueryImpl();
  }

  public HistoricTaskInstanceQueryImpl createHistoricTaskInstanceQuery() {
    return new HistoricTaskInstanceQueryImpl();
  }

  public HistoricDetailQueryImpl createHistoricDetailQuery() {
    return new HistoricDetailQueryImpl();
  }

  public HistoricVariableInstanceQueryImpl createHistoricVariableInstanceQuery() {
    return new HistoricVariableInstanceQueryImpl();
  }

  public UserQueryImpl createUserQuery() {
    return new UserQueryImpl();
  }

  public GroupQueryImpl createGroupQuery() {
    return new GroupQueryImpl();
  }

  // getters and setters
  // //////////////////////////////////////////////////////

  public SqlSession getSqlSession() {
    return sqlSession;
  }

  public DbSqlSessionFactory getDbSqlSessionFactory() {
    return dbSqlSessionFactory;
  }

  public boolean isOptimizeDeleteOperationsEnabled() {
    return isOptimizeDeleteOperationsEnabled;
  }

  public void setOptimizeDeleteOperationsEnabled(boolean isOptimizeDeleteOperationsEnabled) {
    this.isOptimizeDeleteOperationsEnabled = isOptimizeDeleteOperationsEnabled;
  }

  public List<PersistentObject> getInsertedObjects() {
    return insertedObjects;
  }

  public void setInsertedObjects(List<PersistentObject> insertedObjects) {
    this.insertedObjects = insertedObjects;
  }

}<|MERGE_RESOLUTION|>--- conflicted
+++ resolved
@@ -26,9 +26,9 @@
 import java.util.Collections;
 import java.util.HashMap;
 import java.util.Iterator;
+import java.util.LinkedHashMap;
 import java.util.List;
 import java.util.Map;
-import java.util.LinkedHashMap;
 import java.util.regex.Matcher;
 import java.util.regex.Pattern;
 
@@ -57,18 +57,11 @@
 import org.activiti.engine.impl.UserQueryImpl;
 import org.activiti.engine.impl.cfg.ProcessEngineConfigurationImpl;
 import org.activiti.engine.impl.context.Context;
-import org.activiti.engine.impl.db.PersistentObject;
 import org.activiti.engine.impl.db.upgrade.DbUpgradeStep;
 import org.activiti.engine.impl.history.HistoryLevel;
 import org.activiti.engine.impl.interceptor.Session;
-<<<<<<< HEAD
 import org.activiti.engine.impl.persistence.entity.ExecutionEntity;
-=======
-import org.activiti.engine.impl.persistence.entity.IdentityLinkEntity;
->>>>>>> ad0c9e10
 import org.activiti.engine.impl.persistence.entity.PropertyEntity;
-import org.activiti.engine.impl.persistence.entity.ResourceEntity;
-import org.activiti.engine.impl.persistence.entity.UserEntity;
 import org.activiti.engine.impl.persistence.entity.VariableInstanceEntity;
 import org.activiti.engine.impl.util.IoUtil;
 import org.activiti.engine.impl.util.ReflectUtil;
@@ -77,17 +70,9 @@
 import org.slf4j.Logger;
 import org.slf4j.LoggerFactory;
 
-<<<<<<< HEAD
 /**
  * responsibilities: - delayed flushing of inserts updates and deletes - optional dirty checking - db specific statement name mapping
  * 
-=======
-/** responsibilities:
- *   - delayed flushing of inserts updates and deletes
- *   - optional dirty checking
- *   - db specific statement name mapping
- *   
->>>>>>> ad0c9e10
  * @author Tom Baeyens
  * @author Joram Barrez
  */
@@ -285,12 +270,7 @@
     public void clearCache() {
       cacheRemove(persistentObject.getClass(), persistentObject.getId());
     }
-<<<<<<< HEAD
-
-=======
-    
-    @Override
->>>>>>> ad0c9e10
+
     public void execute() {
       String deleteStatement = dbSqlSessionFactory.getDeleteStatement(persistentObject.getClass());
       deleteStatement = dbSqlSessionFactory.mapStatement(deleteStatement);
@@ -352,12 +332,7 @@
         cacheRemove(persistentObject.getClass(), persistentObject.getId());
       }
     }
-<<<<<<< HEAD
-
-=======
-    
-    @Override
->>>>>>> ad0c9e10
+
     public void execute() {
 
       if (persistentObjects.isEmpty()) {
@@ -616,7 +591,6 @@
   // flush
   // ////////////////////////////////////////////////////////////////////
 
-  @Override
   public void flush() {
     List<DeleteOperation> removedOperations = removeUnnecessaryOperations();
 
@@ -778,11 +752,7 @@
     }
     return false;
   }
-<<<<<<< HEAD
-
-=======
-  
->>>>>>> ad0c9e10
+
   public <T extends PersistentObject> List<T> pruneDeletedEntities(List<T> listToPrune) {
     List<T> prunedList = new ArrayList<T>(listToPrune);
     for (T potentiallyDeleted : listToPrune) {
@@ -798,22 +768,6 @@
   }
 
   protected void flushInserts() {
-<<<<<<< HEAD
-    for (PersistentObject insertedObject : insertedObjects) {
-      String insertStatement = dbSqlSessionFactory.getInsertStatement(insertedObject);
-      insertStatement = dbSqlSessionFactory.mapStatement(insertStatement);
-
-      if (insertStatement == null) {
-        throw new ActivitiException("no insert statement for " + insertedObject.getClass() + " in the ibatis mapping files");
-      }
-
-      log.debug("inserting: {}", insertedObject);
-      sqlSession.insert(insertStatement, insertedObject);
-
-      // See http://jira.codehaus.org/browse/ACT-1290
-      if (insertedObject instanceof HasRevision) {
-        ((HasRevision) insertedObject).setRevision(((HasRevision) insertedObject).getRevisionNext());
-=======
     LinkedHashMap<Class<? extends PersistentObject>, List<PersistentObject>> bulkInsertHandledMap =
         new LinkedHashMap<Class<? extends PersistentObject>, List<PersistentObject>>();
     for (PersistentObject insertedObject: insertedObjects) {
@@ -827,7 +781,6 @@
     for (EntityDependencyOrder entityName : EntityDependencyOrder.values()) {
       if (!bulkInsertHandledMap.containsKey(entityName.getClazz())) {
         continue;
->>>>>>> ad0c9e10
       }
       flushBulkInserts(bulkInsertHandledMap.get(entityName.getClazz()), entityName.getClazz());
       bulkInsertHandledMap.remove(entityName.getClazz());
@@ -857,6 +810,7 @@
       }
     }
   }
+
 
   protected void flushUpdates(List<PersistentObject> updatedObjects) {
     for (PersistentObject updatedObject : updatedObjects) {
@@ -948,7 +902,6 @@
     }
   }
 
-  @Override
   public void close() {
     sqlSession.close();
   }
