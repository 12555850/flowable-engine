/* Licensed under the Apache License, Version 2.0 (the "License");
 * you may not use this file except in compliance with the License.
 * You may obtain a copy of the License at
 * 
 *      http://www.apache.org/licenses/LICENSE-2.0
 * 
 * Unless required by applicable law or agreed to in writing, software
 * distributed under the License is distributed on an "AS IS" BASIS,
 * WITHOUT WARRANTIES OR CONDITIONS OF ANY KIND, either express or implied.
 * See the License for the specific language governing permissions and
 * limitations under the License.
 */

package org.activiti.engine.impl.persistence.entity;

import java.util.List;
import java.util.Map;

import org.activiti.engine.ProcessEngineConfiguration;
import org.activiti.engine.delegate.event.ActivitiEventType;
import org.activiti.engine.delegate.event.impl.ActivitiEventBuilder;
import org.activiti.engine.impl.DeploymentQueryImpl;
import org.activiti.engine.impl.Page;
import org.activiti.engine.impl.ProcessDefinitionQueryImpl;
import org.activiti.engine.impl.bpmn.parser.BpmnParse;
import org.activiti.engine.impl.context.Context;
import org.activiti.engine.impl.event.MessageEventHandler;
import org.activiti.engine.impl.jobexecutor.TimerDeclarationImpl;
import org.activiti.engine.impl.jobexecutor.TimerStartEventJobHandler;
import org.activiti.engine.repository.Deployment;
import org.activiti.engine.repository.Model;
import org.activiti.engine.repository.ProcessDefinition;
import org.activiti.engine.runtime.Job;

/**
 * @author Tom Baeyens
 * @author Joram Barrez
 */
public class DeploymentEntityManager extends AbstractEntityManager<DeploymentEntity> {

  public void insertDeployment(DeploymentEntity deployment) {
    getDbSqlSession().insert(deployment);

    for (ResourceEntity resource : deployment.getResources().values()) {
      resource.setDeploymentId(deployment.getId());
      getResourceManager().insertResource(resource);
    }
  }

  public void deleteDeployment(String deploymentId, boolean cascade) {
    List<ProcessDefinition> processDefinitions = getDbSqlSession().createProcessDefinitionQuery().deploymentId(deploymentId).list();

    // Remove the deployment link from any model.
    // The model will still exists, as a model is a source for a deployment
    // model and has a different lifecycle
    List<Model> models = getDbSqlSession().createModelQueryImpl().deploymentId(deploymentId).list();
    for (Model model : models) {
      ModelEntity modelEntity = (ModelEntity) model;
      modelEntity.setDeploymentId(null);
      getModelManager().updateModel(modelEntity);
    }

    if (cascade) {

      // delete process instances
      for (ProcessDefinition processDefinition : processDefinitions) {
        String processDefinitionId = processDefinition.getId();

        getProcessInstanceManager().deleteProcessInstancesByProcessDefinition(processDefinitionId, "deleted deployment", cascade);

      }
    }

    for (ProcessDefinition processDefinition : processDefinitions) {
      String processDefinitionId = processDefinition.getId();
      // remove related authorization parameters in IdentityLink table
      getIdentityLinkManager().deleteIdentityLinksByProcDef(processDefinitionId);

      // event subscriptions
      getEventSubscriptionManager().deleteEventSubscriptionsForProcessDefinition(processDefinitionId);
    }

    // delete process definitions from db
    getProcessDefinitionManager().deleteProcessDefinitionsByDeploymentId(deploymentId);

    for (ProcessDefinition processDefinition : processDefinitions) {
<<<<<<< HEAD

      // remove timer start events:
      List<Job> timerStartJobs = Context.getCommandContext().getJobEntityManager().findJobsByTypeAndProcessDefinitionId(TimerStartEventJobHandler.TYPE, processDefinition.getId());

      if (timerStartJobs != null && !timerStartJobs.isEmpty()) {

        long nrOfVersions = new ProcessDefinitionQueryImpl(Context.getCommandContext()).processDefinitionKey(processDefinition.getKey()).count();

        long nrOfProcessDefinitionsWithSameKey = 0;
        for (ProcessDefinition p : processDefinitions) {
          if (!p.getId().equals(processDefinition.getId()) && p.getKey().equals(processDefinition.getKey())) {
            nrOfProcessDefinitionsWithSameKey++;
          }
        }

        if (nrOfVersions - nrOfProcessDefinitionsWithSameKey <= 1) {
          for (Job job : timerStartJobs) {
            if (Context.getProcessEngineConfiguration().getEventDispatcher().isEnabled()) {
              Context.getProcessEngineConfiguration().getEventDispatcher()
                  .dispatchEvent(ActivitiEventBuilder.createEntityEvent(ActivitiEventType.JOB_CANCELED, job, null, null, processDefinition.getId()));
            }

            ((JobEntity) job).delete();
          }
        }
      }

=======
      
      // remove timer start events for current process definition:
    	
    	List<Job> timerStartJobs = Context.getCommandContext().getJobEntityManager()
    			.findJobsByTypeAndProcessDefinitionId(TimerStartEventJobHandler.TYPE, processDefinition.getId());
    	if (timerStartJobs != null && timerStartJobs.size() > 0) {
    		for (Job timerStartJob : timerStartJobs) {
					if (Context.getProcessEngineConfiguration().getEventDispatcher().isEnabled()) {
						Context.getProcessEngineConfiguration()
						       .getEventDispatcher()
						       .dispatchEvent(ActivitiEventBuilder.createEntityEvent(ActivitiEventType.JOB_CANCELED, timerStartJob, null, null, processDefinition.getId()));
					}

					((JobEntity) timerStartJob).delete();
    		}
    	}
    	
    	// If previous process definition version has a timer start event, it must be added
    	ProcessDefinitionEntity latestProcessDefinition = null;
      if (processDefinition.getTenantId() != null && !ProcessEngineConfiguration.NO_TENANT_ID.equals(processDefinition.getTenantId())) {
      	latestProcessDefinition = Context.getCommandContext().getProcessDefinitionEntityManager()
       			.findLatestProcessDefinitionByKeyAndTenantId(processDefinition.getKey(), processDefinition.getTenantId());
      } else {
      	latestProcessDefinition = Context.getCommandContext().getProcessDefinitionEntityManager()
       			.findLatestProcessDefinitionByKey(processDefinition.getKey());
      }

      // Only if the currently deleted process definition is the latest version, we fall back to the previous timer start event
    	if (processDefinition.getId().equals(latestProcessDefinition.getId())) { 
    		
    		// Try to find a previous version (it could be some versions are missing due to deletions)
    		int previousVersion = processDefinition.getVersion() - 1;
    		ProcessDefinitionEntity previousProcessDefinition = null;
    		while (previousProcessDefinition == null && previousVersion > 0) {
    			
    			ProcessDefinitionQueryImpl previousProcessDefinitionQuery = new ProcessDefinitionQueryImpl(Context.getCommandContext())
    				.processDefinitionVersion(previousVersion)
    				.processDefinitionKey(processDefinition.getKey());
    		
    			if (processDefinition.getTenantId() != null && !ProcessEngineConfiguration.NO_TENANT_ID.equals(processDefinition.getTenantId())) {
    				previousProcessDefinitionQuery.processDefinitionTenantId(processDefinition.getTenantId());
    			} else {
    				previousProcessDefinitionQuery.processDefinitionWithoutTenantId();
    			}
    		
    			previousProcessDefinition = (ProcessDefinitionEntity) previousProcessDefinitionQuery.singleResult();
    			previousVersion--;
    			
    		}
    		
    		if (previousProcessDefinition != null) {
    			
    			// Need to resolve process definition to make sure it's parsed
    			ProcessDefinitionEntity resolvedProcessDefinition = Context.getProcessEngineConfiguration()
    					.getDeploymentManager().resolveProcessDefinition(previousProcessDefinition);
    			
    			List<TimerDeclarationImpl> timerDeclarations = (List<TimerDeclarationImpl>) resolvedProcessDefinition.getProperty(BpmnParse.PROPERTYNAME_START_TIMER);
    	    if (timerDeclarations != null) {
    	      for (TimerDeclarationImpl timerDeclaration : timerDeclarations) {
    	        TimerEntity timer = timerDeclaration.prepareTimerEntity(null);
    	        timer.setProcessDefinitionId(previousProcessDefinition.getId());
    	        
    	        if (previousProcessDefinition.getTenantId() != null) {
    	        	timer.setTenantId(previousProcessDefinition.getTenantId());
    	        }
    	        
    	        Context.getCommandContext().getJobEntityManager().schedule(timer);
    	      }
    	    }
    		}
    		
    	}
    	
>>>>>>> 155b5085
      // remove message event subscriptions:
      List<EventSubscriptionEntity> findEventSubscriptionsByConfiguration = Context.getCommandContext().getEventSubscriptionEntityManager()
          .findEventSubscriptionsByConfiguration(MessageEventHandler.EVENT_HANDLER_TYPE, processDefinition.getId(), processDefinition.getTenantId());
      for (EventSubscriptionEntity eventSubscriptionEntity : findEventSubscriptionsByConfiguration) {
        eventSubscriptionEntity.delete();
      }
    }

    getResourceManager().deleteResourcesByDeploymentId(deploymentId);

    getDbSqlSession().delete("deleteDeployment", deploymentId);
  }

  public DeploymentEntity findLatestDeploymentByName(String deploymentName) {
    List<?> list = getDbSqlSession().selectList("selectDeploymentsByName", deploymentName, 0, 1);
    if (list != null && !list.isEmpty()) {
      return (DeploymentEntity) list.get(0);
    }
    return null;
  }

  public DeploymentEntity findDeploymentById(String deploymentId) {
    return (DeploymentEntity) getDbSqlSession().selectOne("selectDeploymentById", deploymentId);
  }

  public long findDeploymentCountByQueryCriteria(DeploymentQueryImpl deploymentQuery) {
    return (Long) getDbSqlSession().selectOne("selectDeploymentCountByQueryCriteria", deploymentQuery);
  }

  @SuppressWarnings("unchecked")
  public List<Deployment> findDeploymentsByQueryCriteria(DeploymentQueryImpl deploymentQuery, Page page) {
    final String query = "selectDeploymentsByQueryCriteria";
    return getDbSqlSession().selectList(query, deploymentQuery, page);
  }

  public List<String> getDeploymentResourceNames(String deploymentId) {
    return getDbSqlSession().getSqlSession().selectList("selectResourceNamesByDeploymentId", deploymentId);
  }

  @SuppressWarnings("unchecked")
  public List<Deployment> findDeploymentsByNativeQuery(Map<String, Object> parameterMap, int firstResult, int maxResults) {
    return getDbSqlSession().selectListWithRawParameter("selectDeploymentByNativeQuery", parameterMap, firstResult, maxResults);
  }

  public long findDeploymentCountByNativeQuery(Map<String, Object> parameterMap) {
    return (Long) getDbSqlSession().selectOne("selectDeploymentCountByNativeQuery", parameterMap);
  }

  public void close() {
  }

  public void flush() {
  }
}<|MERGE_RESOLUTION|>--- conflicted
+++ resolved
@@ -16,6 +16,10 @@
 import java.util.List;
 import java.util.Map;
 
+import org.activiti.bpmn.model.EventDefinition;
+import org.activiti.bpmn.model.FlowElement;
+import org.activiti.bpmn.model.StartEvent;
+import org.activiti.bpmn.model.TimerEventDefinition;
 import org.activiti.engine.ProcessEngineConfiguration;
 import org.activiti.engine.delegate.event.ActivitiEventType;
 import org.activiti.engine.delegate.event.impl.ActivitiEventBuilder;
@@ -26,11 +30,15 @@
 import org.activiti.engine.impl.context.Context;
 import org.activiti.engine.impl.event.MessageEventHandler;
 import org.activiti.engine.impl.jobexecutor.TimerDeclarationImpl;
+import org.activiti.engine.impl.jobexecutor.TimerEventHandler;
 import org.activiti.engine.impl.jobexecutor.TimerStartEventJobHandler;
+import org.activiti.engine.impl.util.ProcessDefinitionUtil;
+import org.activiti.engine.impl.util.TimerUtil;
 import org.activiti.engine.repository.Deployment;
 import org.activiti.engine.repository.Model;
 import org.activiti.engine.repository.ProcessDefinition;
 import org.activiti.engine.runtime.Job;
+import org.apache.commons.collections.CollectionUtils;
 
 /**
  * @author Tom Baeyens
@@ -84,109 +92,86 @@
     getProcessDefinitionManager().deleteProcessDefinitionsByDeploymentId(deploymentId);
 
     for (ProcessDefinition processDefinition : processDefinitions) {
-<<<<<<< HEAD
-
-      // remove timer start events:
-      List<Job> timerStartJobs = Context.getCommandContext().getJobEntityManager().findJobsByTypeAndProcessDefinitionId(TimerStartEventJobHandler.TYPE, processDefinition.getId());
-
-      if (timerStartJobs != null && !timerStartJobs.isEmpty()) {
-
-        long nrOfVersions = new ProcessDefinitionQueryImpl(Context.getCommandContext()).processDefinitionKey(processDefinition.getKey()).count();
-
-        long nrOfProcessDefinitionsWithSameKey = 0;
-        for (ProcessDefinition p : processDefinitions) {
-          if (!p.getId().equals(processDefinition.getId()) && p.getKey().equals(processDefinition.getKey())) {
-            nrOfProcessDefinitionsWithSameKey++;
+
+      // remove timer start events for current process definition:
+      
+      List<Job> timerStartJobs = Context.getCommandContext().getJobEntityManager()
+          .findJobsByTypeAndProcessDefinitionId(TimerStartEventJobHandler.TYPE, processDefinition.getId());
+      if (timerStartJobs != null && timerStartJobs.size() > 0) {
+        for (Job timerStartJob : timerStartJobs) {
+          if (Context.getProcessEngineConfiguration().getEventDispatcher().isEnabled()) {
+            Context.getProcessEngineConfiguration()
+                   .getEventDispatcher()
+                   .dispatchEvent(ActivitiEventBuilder.createEntityEvent(ActivitiEventType.JOB_CANCELED, timerStartJob, null, null, processDefinition.getId()));
           }
+
+          ((JobEntity) timerStartJob).delete();
         }
-
-        if (nrOfVersions - nrOfProcessDefinitionsWithSameKey <= 1) {
-          for (Job job : timerStartJobs) {
-            if (Context.getProcessEngineConfiguration().getEventDispatcher().isEnabled()) {
-              Context.getProcessEngineConfiguration().getEventDispatcher()
-                  .dispatchEvent(ActivitiEventBuilder.createEntityEvent(ActivitiEventType.JOB_CANCELED, job, null, null, processDefinition.getId()));
+      }
+      
+      // If previous process definition version has a timer start event, it must be added
+      ProcessDefinitionEntity latestProcessDefinition = null;
+      if (processDefinition.getTenantId() != null && !ProcessEngineConfiguration.NO_TENANT_ID.equals(processDefinition.getTenantId())) {
+        latestProcessDefinition = Context.getCommandContext().getProcessDefinitionEntityManager()
+            .findLatestProcessDefinitionByKeyAndTenantId(processDefinition.getKey(), processDefinition.getTenantId());
+      } else {
+        latestProcessDefinition = Context.getCommandContext().getProcessDefinitionEntityManager()
+            .findLatestProcessDefinitionByKey(processDefinition.getKey());
+      }
+
+      // Only if the currently deleted process definition is the latest version, we fall back to the previous timer start event
+      if (processDefinition.getId().equals(latestProcessDefinition.getId())) { 
+        
+        // Try to find a previous version (it could be some versions are missing due to deletions)
+        int previousVersion = processDefinition.getVersion() - 1;
+        ProcessDefinitionEntity previousProcessDefinition = null;
+        while (previousProcessDefinition == null && previousVersion > 0) {
+          
+          ProcessDefinitionQueryImpl previousProcessDefinitionQuery = new ProcessDefinitionQueryImpl(Context.getCommandContext())
+            .processDefinitionVersion(previousVersion)
+            .processDefinitionKey(processDefinition.getKey());
+        
+          if (processDefinition.getTenantId() != null && !ProcessEngineConfiguration.NO_TENANT_ID.equals(processDefinition.getTenantId())) {
+            previousProcessDefinitionQuery.processDefinitionTenantId(processDefinition.getTenantId());
+          } else {
+            previousProcessDefinitionQuery.processDefinitionWithoutTenantId();
+          }
+        
+          previousProcessDefinition = (ProcessDefinitionEntity) previousProcessDefinitionQuery.singleResult();
+          previousVersion--;
+          
+        }
+        
+        // TODO: cleanup in a util or something like that
+        if (previousProcessDefinition != null) {
+
+          org.activiti.bpmn.model.Process previousProcess = ProcessDefinitionUtil.getProcess(previousProcessDefinition.getId());
+          if (CollectionUtils.isNotEmpty(previousProcess.getFlowElements())) {
+            List<StartEvent> startEvents = previousProcess.findFlowElementsOfType(StartEvent.class);
+            if (CollectionUtils.isNotEmpty(startEvents)) {
+              for (StartEvent startEvent : startEvents) {
+                if (CollectionUtils.isNotEmpty(startEvent.getEventDefinitions())) {
+                  EventDefinition eventDefinition = startEvent.getEventDefinitions().get(0);
+                  if (eventDefinition instanceof TimerEventDefinition) {
+                    TimerEntity timer = TimerUtil.createTimerEntityForTimerEventDefinition((TimerEventDefinition) eventDefinition, false, null, TimerStartEventJobHandler.TYPE,
+                        TimerEventHandler.createConfiguration(startEvent.getId(), null));
+                    timer.setProcessDefinitionId(previousProcessDefinition.getId());
+
+                    if (previousProcessDefinition.getTenantId() != null) {
+                      timer.setTenantId(previousProcessDefinition.getTenantId());
+                    }
+
+                    Context.getCommandContext().getJobEntityManager().schedule(timer);
+                  }
+                }
+              }
             }
 
-            ((JobEntity) job).delete();
           }
+
         }
       }
 
-=======
-      
-      // remove timer start events for current process definition:
-    	
-    	List<Job> timerStartJobs = Context.getCommandContext().getJobEntityManager()
-    			.findJobsByTypeAndProcessDefinitionId(TimerStartEventJobHandler.TYPE, processDefinition.getId());
-    	if (timerStartJobs != null && timerStartJobs.size() > 0) {
-    		for (Job timerStartJob : timerStartJobs) {
-					if (Context.getProcessEngineConfiguration().getEventDispatcher().isEnabled()) {
-						Context.getProcessEngineConfiguration()
-						       .getEventDispatcher()
-						       .dispatchEvent(ActivitiEventBuilder.createEntityEvent(ActivitiEventType.JOB_CANCELED, timerStartJob, null, null, processDefinition.getId()));
-					}
-
-					((JobEntity) timerStartJob).delete();
-    		}
-    	}
-    	
-    	// If previous process definition version has a timer start event, it must be added
-    	ProcessDefinitionEntity latestProcessDefinition = null;
-      if (processDefinition.getTenantId() != null && !ProcessEngineConfiguration.NO_TENANT_ID.equals(processDefinition.getTenantId())) {
-      	latestProcessDefinition = Context.getCommandContext().getProcessDefinitionEntityManager()
-       			.findLatestProcessDefinitionByKeyAndTenantId(processDefinition.getKey(), processDefinition.getTenantId());
-      } else {
-      	latestProcessDefinition = Context.getCommandContext().getProcessDefinitionEntityManager()
-       			.findLatestProcessDefinitionByKey(processDefinition.getKey());
-      }
-
-      // Only if the currently deleted process definition is the latest version, we fall back to the previous timer start event
-    	if (processDefinition.getId().equals(latestProcessDefinition.getId())) { 
-    		
-    		// Try to find a previous version (it could be some versions are missing due to deletions)
-    		int previousVersion = processDefinition.getVersion() - 1;
-    		ProcessDefinitionEntity previousProcessDefinition = null;
-    		while (previousProcessDefinition == null && previousVersion > 0) {
-    			
-    			ProcessDefinitionQueryImpl previousProcessDefinitionQuery = new ProcessDefinitionQueryImpl(Context.getCommandContext())
-    				.processDefinitionVersion(previousVersion)
-    				.processDefinitionKey(processDefinition.getKey());
-    		
-    			if (processDefinition.getTenantId() != null && !ProcessEngineConfiguration.NO_TENANT_ID.equals(processDefinition.getTenantId())) {
-    				previousProcessDefinitionQuery.processDefinitionTenantId(processDefinition.getTenantId());
-    			} else {
-    				previousProcessDefinitionQuery.processDefinitionWithoutTenantId();
-    			}
-    		
-    			previousProcessDefinition = (ProcessDefinitionEntity) previousProcessDefinitionQuery.singleResult();
-    			previousVersion--;
-    			
-    		}
-    		
-    		if (previousProcessDefinition != null) {
-    			
-    			// Need to resolve process definition to make sure it's parsed
-    			ProcessDefinitionEntity resolvedProcessDefinition = Context.getProcessEngineConfiguration()
-    					.getDeploymentManager().resolveProcessDefinition(previousProcessDefinition);
-    			
-    			List<TimerDeclarationImpl> timerDeclarations = (List<TimerDeclarationImpl>) resolvedProcessDefinition.getProperty(BpmnParse.PROPERTYNAME_START_TIMER);
-    	    if (timerDeclarations != null) {
-    	      for (TimerDeclarationImpl timerDeclaration : timerDeclarations) {
-    	        TimerEntity timer = timerDeclaration.prepareTimerEntity(null);
-    	        timer.setProcessDefinitionId(previousProcessDefinition.getId());
-    	        
-    	        if (previousProcessDefinition.getTenantId() != null) {
-    	        	timer.setTenantId(previousProcessDefinition.getTenantId());
-    	        }
-    	        
-    	        Context.getCommandContext().getJobEntityManager().schedule(timer);
-    	      }
-    	    }
-    		}
-    		
-    	}
-    	
->>>>>>> 155b5085
       // remove message event subscriptions:
       List<EventSubscriptionEntity> findEventSubscriptionsByConfiguration = Context.getCommandContext().getEventSubscriptionEntityManager()
           .findEventSubscriptionsByConfiguration(MessageEventHandler.EVENT_HANDLER_TYPE, processDefinition.getId(), processDefinition.getTenantId());
