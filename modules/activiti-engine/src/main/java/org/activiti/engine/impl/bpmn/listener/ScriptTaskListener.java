--- conflicted
+++ resolved
@@ -24,16 +24,10 @@
  * @author Joram Barrez
  */
 public class ScriptTaskListener implements TaskListener {
-  
-<<<<<<< HEAD
-  private static final long serialVersionUID = 1L;
 
-  private Expression script;
-=======
 	private static final long serialVersionUID = -8915149072830499057L;
 
   protected Expression script;
->>>>>>> 7fd47012
 
   protected Expression language = null;
 
