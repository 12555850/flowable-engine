/* Licensed under the Apache License, Version 2.0 (the "License");
 * you may not use this file except in compliance with the License.
 * You may obtain a copy of the License at
 * 
 *      http://www.apache.org/licenses/LICENSE-2.0
 * 
 * Unless required by applicable law or agreed to in writing, software
 * distributed under the License is distributed on an "AS IS" BASIS,
 * WITHOUT WARRANTIES OR CONDITIONS OF ANY KIND, either express or implied.
 * See the License for the specific language governing permissions and
 * limitations under the License.
 */

package org.activiti.engine.impl.persistence.entity;

import org.activiti.engine.impl.event.CompensationEventHandler;

/**
 * @author Joram Barrez
 * @author Tijs Rademakers
 */
public class CompensateEventSubscriptionEntity extends EventSubscriptionEntity {

  private static final long serialVersionUID = 1L;
<<<<<<< HEAD

  public CompensateEventSubscriptionEntity() {
    eventType = CompensationEventHandler.EVENT_HANDLER_TYPE;
=======

  private CompensateEventSubscriptionEntity() {
  }

  private CompensateEventSubscriptionEntity(ExecutionEntity executionEntity) {
    super(executionEntity);
    eventType=CompensationEventHandler.EVENT_HANDLER_TYPE;
  }
  
  public static CompensateEventSubscriptionEntity createAndInsert(ExecutionEntity executionEntity) {
    CompensateEventSubscriptionEntity eventSubscription = new CompensateEventSubscriptionEntity(executionEntity);
    if (executionEntity.getTenantId() != null) {
    	eventSubscription.setTenantId(executionEntity.getTenantId());
    }
    eventSubscription.insert();
    return eventSubscription;
>>>>>>> ad0c9e10
  }

  // custom processing behavior
  // //////////////////////////////////////////////////////////////////////////////

  @Override
  protected void processEventSync(Object payload) {
    delete();
    super.processEventSync(payload);
  }
}
<|MERGE_RESOLUTION|>--- conflicted
+++ resolved
@@ -1,57 +1,38 @@
-/* Licensed under the Apache License, Version 2.0 (the "License");
- * you may not use this file except in compliance with the License.
- * You may obtain a copy of the License at
- * 
- *      http://www.apache.org/licenses/LICENSE-2.0
- * 
- * Unless required by applicable law or agreed to in writing, software
- * distributed under the License is distributed on an "AS IS" BASIS,
- * WITHOUT WARRANTIES OR CONDITIONS OF ANY KIND, either express or implied.
- * See the License for the specific language governing permissions and
- * limitations under the License.
- */
-
-package org.activiti.engine.impl.persistence.entity;
-
-import org.activiti.engine.impl.event.CompensationEventHandler;
-
-/**
- * @author Joram Barrez
- * @author Tijs Rademakers
- */
-public class CompensateEventSubscriptionEntity extends EventSubscriptionEntity {
-
-  private static final long serialVersionUID = 1L;
-<<<<<<< HEAD
-
-  public CompensateEventSubscriptionEntity() {
-    eventType = CompensationEventHandler.EVENT_HANDLER_TYPE;
-=======
-
-  private CompensateEventSubscriptionEntity() {
-  }
-
-  private CompensateEventSubscriptionEntity(ExecutionEntity executionEntity) {
-    super(executionEntity);
-    eventType=CompensationEventHandler.EVENT_HANDLER_TYPE;
-  }
-  
-  public static CompensateEventSubscriptionEntity createAndInsert(ExecutionEntity executionEntity) {
-    CompensateEventSubscriptionEntity eventSubscription = new CompensateEventSubscriptionEntity(executionEntity);
-    if (executionEntity.getTenantId() != null) {
-    	eventSubscription.setTenantId(executionEntity.getTenantId());
-    }
-    eventSubscription.insert();
-    return eventSubscription;
->>>>>>> ad0c9e10
-  }
-
-  // custom processing behavior
-  // //////////////////////////////////////////////////////////////////////////////
-
-  @Override
-  protected void processEventSync(Object payload) {
-    delete();
-    super.processEventSync(payload);
-  }
-}
+/* Licensed under the Apache License, Version 2.0 (the "License");
+ * you may not use this file except in compliance with the License.
+ * You may obtain a copy of the License at
+ * 
+ *      http://www.apache.org/licenses/LICENSE-2.0
+ * 
+ * Unless required by applicable law or agreed to in writing, software
+ * distributed under the License is distributed on an "AS IS" BASIS,
+ * WITHOUT WARRANTIES OR CONDITIONS OF ANY KIND, either express or implied.
+ * See the License for the specific language governing permissions and
+ * limitations under the License.
+ */
+
+package org.activiti.engine.impl.persistence.entity;
+
+import org.activiti.engine.impl.event.CompensationEventHandler;
+
+/**
+ * @author Joram Barrez
+ * @author Tijs Rademakers
+ */
+public class CompensateEventSubscriptionEntity extends EventSubscriptionEntity {
+
+  private static final long serialVersionUID = 1L;
+
+  public CompensateEventSubscriptionEntity() {
+    eventType = CompensationEventHandler.EVENT_HANDLER_TYPE;
+  }
+
+  // custom processing behavior
+  // //////////////////////////////////////////////////////////////////////////////
+
+  @Override
+  protected void processEventSync(Object payload) {
+    delete();
+    super.processEventSync(payload);
+  }
+}