/* Licensed under the Apache License, Version 2.0 (the "License");
 * you may not use this file except in compliance with the License.
 * You may obtain a copy of the License at
 * 
 *      http://www.apache.org/licenses/LICENSE-2.0
 * 
 * Unless required by applicable law or agreed to in writing, software
 * distributed under the License is distributed on an "AS IS" BASIS,
 * WITHOUT WARRANTIES OR CONDITIONS OF ANY KIND, either express or implied.
 * See the License for the specific language governing permissions and
 * limitations under the License.
 */

package org.activiti.engine.history;

import org.activiti.engine.query.Query;

<<<<<<< HEAD
/**
=======
/** 
>>>>>>> 155b5085
 * Programmatic querying for {@link HistoricVariableInstance}s.
 * 
 * @author Joram Barrez
 * @author Tijs Rademakers
 */
public interface HistoricVariableInstanceQuery extends Query<HistoricVariableInstanceQuery, HistoricVariableInstance> {

  /** Only select a historic variable with the given id. */
  HistoricVariableInstanceQuery id(String id);

  /** Only select historic process variables with the given process instance. */
  HistoricVariableInstanceQuery processInstanceId(String processInstanceId);
<<<<<<< HEAD

=======
  
>>>>>>> 155b5085
  /** Only select historic process variables with the given id. **/
  HistoricVariableInstanceQuery executionId(String executionId);

  /** Only select historic process variables with the given task. */
  HistoricVariableInstanceQuery taskId(String taskId);

  /** Only select historic process variables with the given variable name. */
  HistoricVariableInstanceQuery variableName(String variableName);

  /** Only select historic process variables where the given variable name is like. */
  HistoricVariableInstanceQuery variableNameLike(String variableNameLike);

  /** Only select historic process variables which were not set task-local. */
  HistoricVariableInstanceQuery excludeTaskVariables();

  /** Don't initialize variable values. This is foremost a way to deal with variable delete queries */
  HistoricVariableInstanceQuery excludeVariableInitialization();

  /** only select historic process variables with the given name and value */
  HistoricVariableInstanceQuery variableValueEquals(String variableName, Object variableValue);

  HistoricVariableInstanceQuery orderByProcessInstanceId();

  HistoricVariableInstanceQuery orderByVariableName();

}<|MERGE_RESOLUTION|>--- conflicted
+++ resolved
@@ -15,11 +15,7 @@
 
 import org.activiti.engine.query.Query;
 
-<<<<<<< HEAD
-/**
-=======
 /** 
->>>>>>> 155b5085
  * Programmatic querying for {@link HistoricVariableInstance}s.
  * 
  * @author Joram Barrez
@@ -32,11 +28,7 @@
 
   /** Only select historic process variables with the given process instance. */
   HistoricVariableInstanceQuery processInstanceId(String processInstanceId);
-<<<<<<< HEAD
-
-=======
   
->>>>>>> 155b5085
   /** Only select historic process variables with the given id. **/
   HistoricVariableInstanceQuery executionId(String executionId);
 
