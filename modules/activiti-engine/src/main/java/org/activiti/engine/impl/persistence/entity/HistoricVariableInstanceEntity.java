--- conflicted
+++ resolved
@@ -78,14 +78,11 @@
     this.textValue2 = variableInstance.getTextValue2();
     this.doubleValue = variableInstance.getDoubleValue();
     this.longValue = variableInstance.getLongValue();
-<<<<<<< HEAD
-    this.setBytes(variableInstance.getBytes());
-=======
+    
     this.variableType = variableInstance.getType();
     if (variableInstance.getByteArrayValueId()!=null) {
       setByteArrayValue(variableInstance.getByteArrayValue().getBytes());
     }
->>>>>>> 27f01bdb
   }
 
   public void delete() {
