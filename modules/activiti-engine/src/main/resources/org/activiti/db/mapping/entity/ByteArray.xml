--- conflicted
+++ resolved
@@ -24,31 +24,19 @@
          (#{byteArray.id, jdbcType=VARCHAR},
           1, 
           #{byteArray.name, jdbcType=VARCHAR}, 
-          #{byteArray.bytes, jdbcType=BLOB}, 
+          #{byteArray.bytes, jdbcType=${blobType}}, 
           #{byteArray.deploymentId, jdbcType=VARCHAR})
       </foreach>
   </insert>
 
-  <insert id="bulkInsertByteArray_postgres" parameterType="java.util.List">
-    insert into ${prefix}ACT_GE_BYTEARRAY(ID_, REV_, NAME_, BYTES_, DEPLOYMENT_ID_)
-    values
-      <foreach collection="list" item="byteArray" index="index" separator=","> 
-         (#{byteArray.id, jdbcType=VARCHAR},
-          1, 
-          #{byteArray.name, jdbcType=VARCHAR}, 
-          #{byteArray.bytes, jdbcType=BINARY}, 
-          #{byteArray.deploymentId, jdbcType=VARCHAR})
-      </foreach>
-  </insert>
-
-  <insert id="bulkInsertByteArray_oracle" parameterType="java.util.List">
+  <insert id="bulkInsertByteArray" databaseId="oracle" parameterType="java.util.List">
     INSERT ALL 
       <foreach collection="list" item="byteArray" index="index">
         into ${prefix}ACT_GE_BYTEARRAY(ID_, REV_, NAME_, BYTES_, DEPLOYMENT_ID_) VALUES 
          (#{byteArray.id, jdbcType=VARCHAR},
           1, 
           #{byteArray.name, jdbcType=VARCHAR}, 
-          #{byteArray.bytes, jdbcType=BLOB}, 
+          #{byteArray.bytes, jdbcType=${blobType}}, 
           #{byteArray.deploymentId, jdbcType=VARCHAR})
       </foreach>
     SELECT * FROM dual
@@ -98,38 +86,5 @@
    select * from ${prefix}ACT_GE_BYTEARRAY where ID_ = #{id, jdbcType=VARCHAR}
   </select>
   
-<<<<<<< HEAD
-<!-- Postgresql specific configuration -->
-  <resultMap id="byteArrayResultMap_postgres" type="org.activiti.engine.impl.persistence.entity.ByteArrayEntityImpl">
-    <id property="id" column="ID_" jdbcType="VARCHAR" />
-    <result property="revision" column="REV_" jdbcType="INTEGER"/>
-    <result property="name" column="NAME_" jdbcType="VARCHAR"/>
-    <result property="bytes" column="BYTES_" jdbcType="BINARY"/>  
-  </resultMap>
-  
-  <select id="selectByteArray_postgres" parameterType="string" resultMap="byteArrayResultMap_postgres">
-   select * from ${prefix}ACT_GE_BYTEARRAY where ID_ = #{id}
-  </select>
 
-  <update id="updateByteArray_postgres" parameterType="org.activiti.engine.impl.persistence.entity.ByteArrayEntityImpl">
-    update ${prefix}ACT_GE_BYTEARRAY 
-    set
-      REV_ = #{revisionNext, jdbcType=INTEGER},
-      BYTES_ = #{bytes, jdbcType=BINARY}
-    where ID_ = #{id}
-      and REV_ = #{revision, jdbcType=INTEGER}
-  </update>  
-  
-    <insert id="insertByteArray_postgres" parameterType="org.activiti.engine.impl.persistence.entity.ByteArrayEntityImpl">
-    insert into ${prefix}ACT_GE_BYTEARRAY(ID_, REV_, NAME_, BYTES_, DEPLOYMENT_ID_)
-    values (
-      #{id, jdbcType=VARCHAR},
-      1, 
-      #{name, jdbcType=VARCHAR}, 
-      #{bytes, jdbcType=BINARY}, 
-      #{deploymentId, jdbcType=VARCHAR}
-    )  
-  </insert>
-=======
->>>>>>> d5ce0814
 </mapper>