--- conflicted
+++ resolved
@@ -204,19 +204,6 @@
     ${limitAfter}
   </select>
   
-<<<<<<< HEAD
-  <select id="selectExclusiveJobsToExecute_integerBoolean" parameterType="org.activiti.engine.impl.db.ListQueryParameterObject" resultMap="jobResultMap">
-  	${limitBefore}
-    select RES.* ${limitBetween} 
-    from ${prefix}ACT_RU_JOB RES  
-    where (RETRIES_ &gt; 0)
-      and (DUEDATE_ is null or DUEDATE_ &lt;= #{parameter.now, jdbcType=TIMESTAMP})
-      and (LOCK_OWNER_ is null or LOCK_EXP_TIME_ &lt;= #{parameter.now, jdbcType=TIMESTAMP})
-      and (EXCLUSIVE_ = 1)
-      and (PROCESS_INSTANCE_ID_ = #{parameter.pid})  
-    ${limitAfter}   
-  </select>
-  
   <select id="selectJobsByTypeAndProcessDefinitionId" parameterType="org.activiti.engine.impl.db.ListQueryParameterObject" resultMap="jobResultMap">
       select * from ${prefix}ACT_RU_JOB
       where HANDLER_TYPE_ = #{parameter.handlerType}
@@ -233,8 +220,6 @@
       </if>
   </select>
   
-=======
->>>>>>> d5ce0814
   <select id="selectJobsByConfiguration" parameterType="org.activiti.engine.impl.db.ListQueryParameterObject" resultMap="jobResultMap">
       select * from ${prefix}ACT_RU_JOB
       where HANDLER_TYPE_ = #{parameter.handlerType}
