{
    "GENERAL" : {
        "MAIN-TITLE": "Flowable Editor",
        "NAVIGATION" : {
            "PROCESSES": "Procesos",
            "FORMS": "Formularios",
            "DECISION-TABLES": "Tablas de decisión",
            "APPS": "Aplicaciones"
        },
        "TITLE": {
            "SELECT-GROUP" :"Selecciona el grupo",
            "MATCHING-GROUPS": "Grupos coincidentes",
            "FILTER": "Filtro",
            "HISTORY": "Historial"
        },
        "ACTION": {
            "LOGOUT": "Salir",
            "RETURN-TO-LIST": "Mostrar todas las definiciones",
            "CANCEL": "Cancelar",
            "CLOSE": "Cerrar",
            "EDIT": "Editar",
            "SAVE": "Guardar",
            "OPEN": "Abrir",
            "OK": "Ok",
            "CONFIRM": "Confirmar",
            "CONFIRM-AND-CLOSE": "Confirmar y cerrar",
            "NEW-FORM": "Nuevo formulario",
            "CREATE-FORM": "Crear formulario",
            "NEW-DECISION-TABLE": "Nueva tabla de decisión",
            "CREATE-DECISION-TABLE": "Crear tabla de decisión"
        },
        "MESSAGE": {
          "SELECT-GROUP-HELP": "Usa &uparrow; y &downarrow; para seleccionar y presiona Enter para confirmar",
          "PEOPLE-NO-MATCHING-RESULTS": "No se encontraron usuarios similares",
          "GROUP-NO-MATCHING-RESULTS": "No se encontraron grupos similares",
          "GROUP-SOURCE-TYPE": "Group source",
          "GROUP-SOURCE-SEARCH-OPTION": "Busqueda de grupo",
          "GROUP-SOURCE-FIELD-OPTION": "Campo de formulario"
        }
    },

    "EDITOR": {
      "POPUP": {
        "UNSAVED-CHANGES": {
          "TITLE": "Tienes cambios sin guardar",
          "DESCRIPTION": "Que deseas realizar con los cambios sin guardar?",
          "ACTION": {
            "SAVE": "Guardar cambios",
            "DISCARD": "Descartar cambios",
            "CONTINUE": "Continiar edición"
          }
        }
      }
    },

    "PROCESS-LIST" : {
        "TITLE" : "Modelos de procesos de negocio",
        "SEARCH-PLACEHOLDER": "Buscar",
        "ACTION" : {
            "CREATE": "Crear Proceso",
            "IMPORT": "Importar Proceso"
        },

        "FILTER" : {
            "PROCESSES": "Modelo de proceso",
            "PROCESSES-COUNT": "Existen {{total}} modelos de proceso",
            "PROCESSES-ONE": "Existe un modelo de proceso",
            "PROCESSES-EMPTY": "Aun no existe un modelo de proceso creado. puedes diseñar tus propios modelos, formularios y despues incluirlos en una aplicación. El primer paso es crear un modelo de proceso:",
            "PROCESSES-BPMN-HINT": "Crear un modelo BPMN usando el editor visual BPMN.",
            "PROCESSES-BPMN-IMPORT-HINT": "Tambien puede importar modelos BPMN existentes.",
            "FILTER-TEXT": ", parecido a \"{{filterText}}\"",
            "FILTER-TEXT-EMPTY": "No existen modelos de proceso parecidos a \"{{filterText}}\"",
            "RECENT": "Reciente",
            "RECENT-COUNT": "{{total}} modelos usados recientemente",
            "RECENT-ONE": "Existe un modelo usado recientemente",
            "RECENT-EMPTY": "No existen modelos usados recientemente"
        },

        "SORT": {
            "MODIFIED-ASC": "Antiguo",
            "MODIFIED-DESC": "Ultimo modificado",
            "NAME-ASC": "Nombre, A-Z",
            "NAME-DESC": "Nombre, Z-A"
        }
    },

    "FORMS-LIST" : {
        "TITLE" : "Formularios",
        "SEARCH-PLACEHOLDER": "Busqueda",
        "ACTION" : {
            "CREATE": "Crear formulario",
            "CREATE-INLINE": "Crear un nuevo formulario ahora!",
            "SHOW-MORE": "Mostrar más..."
        },

        "FILTER" : {
            "FORMS": "Formularios",
            "FORMS-COUNT": "Existen {{total}} formularios",
            "FORMS-ONE": "Existe un formulario",
            "FORMS-EMPTY": "No existen formularios. Para agregar uno da click en Crear formulario.",
            "FILTER-TEXT": ", parecido a \"{{filterText}}\"",
            "FILTER-TEXT-EMPTY": "No existe un formulario parecido a \"{{filterText}}\""
        },

        "SORT": {
            "MODIFIED-ASC": "Antiguo",
            "MODIFIED-DESC": "Ultimo modificado",
            "NAME-ASC": "Nombre, A-Z",
            "NAME-DESC": "Nombre, Z-A"
        }
    },

    "DECISION-TABLES-LIST": {
        "TITLE": "Tablas de decision",
        "SEARCH-PLACEHOLDER": "Busqueda",
        "ACTION": {
            "CREATE": "Crear tabla de decision",
            "IMPORT": "Importar tabla de decision",
            "CREATE-INLINE": "Crear una tabla de decision ahora!",
            "SHOW-MORE": "Mostrar más..."
        },

        "FILTER": {
            "DECISION-TABLES": "Tablas de decision",
            "DECISION-TABLES-COUNT": "Existen {{total}} tablas de decision",
            "DECISION-TABLES-ONE": "Existe una tabla de decision",
            "DECISION-TABLES-EMPTY": "No existen tablas de decision. Para agregar una da click en Crear tabla de decision.",
            "FILTER-TEXT": ", parecido a \"{{filterText}}\"",
            "FILTER-TEXT-EMPTY": "no existen tablas de decision parecidas a \"{{filterText}}\""
        },

        "SORT": {
            "MODIFIED-ASC": "Antiguo",
            "MODIFIED-DESC": "Ultimo modificado",
            "NAME-ASC": "Nombre, A-Z",
            "NAME-DESC": "Nombre, Z-A"
        }
    },

    "APPS-LIST" : {
        "TITLE" : "Aplicaciones",
        "SEARCH-PLACEHOLDER": "Busqueda",
        "ACTION" : {
            "CREATE": "Crear App",
            "IMPORT": "Importar App",
            "SHOW-MORE": "Mostrar mas..."
        },

        "FILTER" : {
            "APPS": "Aplicaciones",
            "APPS-COUNT": "Existen {{total}} aplicaciones",
            "APPS-ONE": "Existe una aplicacion",
            "APPS-EMPTY": "No existen aplicaciones. Para agregar una da click en Crear App.",
            "FILTER-TEXT": ", parecido a \"{{filterText}}\"",
            "FILTER-TEXT-EMPTY": "No existen aplicaciones parecidas a \"{{filterText}}\"",

            "NO-APPS": "Puedes crear una aplicacion publicando un conjunto de Modelos de Proceso.",
            "NO-APPS-CALL-TO-ACTION": "Puedes crear una aplicacion ahora.",
            "NO-APPS-NOTE": "Recuerda publicar cuando estes listo para usar la aplicacion."
        },

        "SORT": {
            "MODIFIED-ASC": "Antiguo",
            "MODIFIED-DESC": "Ultimo modificado",
            "NAME-ASC": "Nombre, A-Z",
            "NAME-DESC": "Nombre, Z-A"
        }
    },
    "PROCESS": {
      "NAME": "Nombre del modelo",
      "KEY": "Identificador del modelo",
      "DESCRIPTION": "Descripcion",
      "VERSION-COMMENT": "Comentario de version",
      "ACTION": {
            "DETAILS": "Mostrar detalles",
            "EDIT": "Modificar propiedades del modelo",
            "DUPLICATE": "Duplicar este modelo",
            "EXPORT_BPMN20": "Exportar a BPMN 2.0",
            "DELETE": "Borrar este modelo",
            "CREATE-CONFIRM": "Crear nuevo modelo",
            "DUPLICATE-CONFIRM": "Duplicar el modelo",
            "OPEN-IN-EDITOR": "Editor visual",
            "EDIT-CONFIRM": "Guardar",
            "DELETE-CONFIRM": "Borrar modelo de proceso",
            "USE-AS-NEW-VERSION": "Usar como nueva version",
            "FAVORITE": "Hacer modelo favorito"

        },
        "DETAILS": {
          "HISTORY-TITLE": "Historial",
          "LAST-UPDATED-BY": "Ultima actualizacion por {{lastUpdatedBy}} - {{lastUpdated | dateformat}}",
          "CREATED-BY": "Creado por {{createdBy}}",
          "NO-DESCRIPTION": "Este modelo no tiene descripcion. Modifica las propiedades del modelo para agregar una"
        },

        "POPUP": {
          "CREATE-TITLE": "Crear un nuevo modelo de proceso de negocio",
          "DUPLICATE-TITLE": "Duplicar modelo de proceso de negocio",
          "CREATE-DESCRIPTION": "Necesitas dar un nombre para el nuevo modelo y es recomendable que agregues una descripción al mismo tiempo.",
          "DUPLICATE-DESCRIPTION": "Puedes cambiar el nombre del modelo y es recomendable que cambies la descripción al mismo tiempo.",
          "EDIT-DESCRIPTION": "Cambia cualquiera de las propiedades del modelo y despues presiona Guardar para actualizar el modelo.",
          "DELETE-DESCRIPTION": "Estas seguro que deseas borral el modelo de proceso de negocio \"{{name}}\"?",
          "EDIT-TITLE":"Editar los detalles del modelo",
          "DELETE-TITLE": "Borrar modelo",
          "DELETE-LOADING-RELATIONS": "Verificando el uso del modelo...",
          "DELETE-RELATIONS-DESCRIPTION-SINGLE": "Este modelo no puede ser eliminado porque esta siendo utilizado por otro modelo:",
          "DELETE-RELATIONS-DESCRIPTION": "Este modelo no puede ser eliminado porque esta siendo utilizado por otros modelos:",
          "DELETE-PROCESS-RELATION": "Modelo de proceso",
          "DELETE-FORM-RELATION": "Formulario de modelo",
          "DELETE-APP-RELATION": "Modelo de App",
          "IMPORT-DESCRIPTION": "Busca o arrastra una definicion BPMN XML con la extension .bpmn o .bpmn20.xml",
          "IMPORT-TITLE": "Importar un modelo de proceso",
          "USE-AS-NEW-TITLE": "Usar como nueva version",
          "USE-AS-NEW-DESCRIPTION": "Estas seguro que deseas utilizar la version {{version}} para crear una nueva version de \"{{name}}\"?",
          "USE-AS-NEW-UNRESOLVED-MODELS-ERROR": "No se pudo restaurar a la version seleccionada: Algunos modelos no se encuentran debido a que fueron borrados. Por favor actualiza el modelo de la aplicacion. Modelos faltantes:",
          "USE-AS-NEW-UNRESOLVED-MODEL": "Modelo '{{name}}' con el id {{id}}, creado por {{createdBy}}",
          "SHARED-WITH": "Compartido con",
          "PERMISSION": "Permiso",
          "ACTIONS": "Acciones",
          "IMPORT": {
              "DROPZONE": "Arrastra un archivo .bpmn or .bpmn20.xml BPMN XML",
              "CANCEL-UPLOAD": "Cancelar la carga de archivo",
              "ERROR": "Error al procesar el archivo BPMN XML",
              "NO-DROP": "Arrastrar y soltar no soportado"
          }
        },
        "ALERT": {
          "EDIT-CONFIRM": "Modelo actualizado"
        },
        "ERROR": {
          "NOT-FOUND": "El modelo solicitado no existe"
        }
    },

    "SUBPROCESS": {
        "NAME": "Nombre del Sub proceso",
        "DESCRIPTION": "Descripcion",
        "ACTION": {
            "CREATE-CONFIRM": "Crear nuevo sub proceso"
        },
        "POPUP": {
            "CREATE-TITLE": "Crear nuevo sub proceso",
            "CREATE-DESCRIPTION": "Necesitas proporcionar un nombre para el nuevo sub proceso y es recomendable agregar una descripcion al mismo tiempo."
        }
    },

    "FORM": {
      "NAME": "Nombre del formulario",
      "KEY": "identificador del formulario",
      "DESCRIPTION": "Descripcion",
      "ACTION": {
            "DETAILS": "Mostrar detalles",
            "EDIT": "Modicar propiedades del modelo",
            "DELETE": "Borrar este formulario",
            "CREATE-CONFIRM": "Crear nuevo formulario",
            "DUPLICATE-CONFIRM": "Duplicar el formulario",
            "OPEN-IN-EDITOR": "Editor de formulario",
            "EDIT-CONFIRM": "Guardar",
            "DELETE-CONFIRM": "Borrar formulario",
            "USE-AS-NEW-VERSION": "Usar como nueva version"

        },
        "DETAILS": {
          "HISTORY-TITLE": "Historial",
          "LAST-UPDATED-BY": "Ultima actualizacion por {{lastUpdatedBy}} - {{lastUpdated | dateformat}}",
          "CREATED-BY": "Creado por {{createdBy}}"
        },

        "POPUP": {
          "CREATE-TITLE": "Crear nuevo formulario",
          "DUPLICATE-TITLE": "Duplicar formulario",
          "CREATE-DESCRIPTION": "Necesitas proporcionar un nombre para el nuevo formulario y es recomendable agregar una descripcion al mismo tiempo.",
          "DUPLICATE-DESCRIPTION": "Necesitas proporcionar un nombre para el nuevo formulario y es recomendable agregar una descripcion al mismo tiempo.",
          "SAVE-FORM-TITLE": "Guardar formulario",
          "EDIT-DESCRIPTION": "Cambia cualquiera de las propiedades debajo y despues presiona Guardar para actualizar el formulario.",
          "DELETE-DESCRIPTION": "Estas seguro de borrar el formulario \"{{name}}\"?",
          "EDIT-TITLE":"Editar detalles de formulario",
          "DELETE-TITLE": "Borrar formulario",
          "USE-AS-NEW-TITLE": "Usar como nueva version",
          "USE-AS-NEW-VERSION": "Usar como nueva version",
          "USE-AS-NEW-DESCRIPTION": "Estas seguro que quieres utilizar la version {{version}} para crear una nueva version de \"{{name}}\"?",
          "USE-AS-NEW-UNRESOLVED-MODELS-ERROR": "No se pudo restaurar completamente a la version seleccionada: Algunos modelos referenciados fueron borrados. Por favor actualiza el modelo. Moodelos faltantes:",
          "USE-AS-NEW-UNRESOLVED-MODEL": "Modelo '{{name}}' con identificador {{id}}, creado por {{createdBy}}"
        }
    },

    "DECISION-TABLE": {
        "NAME": "Nombre de la Tabla de decision",
        "KEY": "Identificador de la Tabla de decision",
        "DESCRIPTION": "Descripcion",
        "VERSION-COMMENT": "Comentario de version",
        "HIT-POLICY": "Reglas de aciertos:",
        "ACTION": {
            "DETAILS": "Mostrar detalles",
            "EDIT": "Modificar propiedades del modelo",
            "SHARE": "Compartir esta tabla de decision",
            "DELETE": "Borrar esta tabla de decision",
            "ADD-COMMENT": "+ Agregar comentario",
            "CREATE-CONFIRM": "Crear nueva tabla de decision",
            "OPEN-IN-EDITOR": "Editor de tabla de decision",
            "EXPORT": "Exportar tabla de decision",
            "DELETE-CONFIRM": "Borrar tabla de decision",
            "USE-AS-NEW-VERSION": "Usar como nueva version",
            "FAVORITE": "Maracar como favorita esta tabla de decision",
            "DUPLICATE": "Duplicar esta tabla de decision"
        },
        "DETAILS": {
            "HISTORY-TITLE": "Historial",
            "COMMENTS-TITLE": "Comentarios",
            "LAST-UPDATED-BY": "Ultimavez actualizado por {{lastUpdatedBy}} - {{lastUpdated | dateformat}}",
            "CREATED-BY": "Creado por {{createdBy}}"
        },
        "HIT-POLICIES": {
            "FIRST": "Primero (Single pass)",
            "ANY": "Cualquiera (Single pass)"
        },
        "POPUP": {
            "CREATE-TITLE": "Crear nueva tabla de decision",
            "CREATE-DESCRIPTION": "Es necesario dar un nombre par a la tabla de decision, es recomendable proporcionar una descripcion al mismo tiempo.",
            "SAVE-DESCRIPTION": "Es necesario proporcionar un nombre y un identificador unico para la tabla de decision, es recomendable proporcionar una descripcion al mismo tiempo",
            "DELETE-TITLE": "Borrar tabla de decision",
            "DELETE-DESCRIPTION": "Estas Seguro que deseas borrar esta tabla de decision \"{{name}}\"?",
            "SAVE-DECISION-TABLE-TITLE": "Guardar tabla de decision",
            "IMPORT-DESCRIPTION": "Busca o arrastra una definicion DMN XML con una extension .dmn o .dmn.xml",
          	"IMPORT-TITLE": "Importar un modelo DMN",
	        "IMPORT": {
	            "DROPZONE": "Arrastra un archivo.dmn o .dmn.xml DMN XML",
	            "CANCEL-UPLOAD": "Cancelar la carga",
	            "ERROR": "Error cuando se procesaba el archivo DMN XML",
	            "NO-DROP": "Arrastrar y soltar no soportado"
	        },
            "USE-AS-NEW-TITLE": "Usar como nueva version",
            "USE-AS-NEW-VERSION": "Usar como nueva version",
            "USE-AS-NEW-DESCRIPTION": "Estas seguro que quieres utilizar la version {{version}} tpara crear una nueva version de \"{{name}}\"?",
            "USE-AS-NEW-UNRESOLVED-MODELS-ERROR": "No se pudo restaurar completamente a la version seleccionada: Algunos modelos referenciados fueron borrados. Por favor actualiza el modelo. Moodelos faltantes:",
            "USE-AS-NEW-UNRESOLVED-MODEL": "Modelo '{{name}}' con identificador {{id}}, creado por {{createdBy}}"
        },
        "ALERT": {
            "FAVORITE-CONFIRM": "Esta tabla de decision es ahora favorita",
            "UN-FAVORITE-CONFIRM": "Esta tabla de decision ya no es favorita"
        }
    },

    "APP": {
        "NAME": "Nombre de la App",
        "KEY": "Identificador de la App",
        "DESCRIPTION": "Descripcion",
        "ICON": "Icono",
        "THEME": "Tema",
        "GROUPS-ACCESS": "Acceso a grupos, separado por comas",
        "USERS-ACCESS": "Acceso a usuarios, separado por comas",
        "ACTION": {
            "DETAILS": "Mostrar detalles",
            "EDIT": "Modificar propiedades de la App",
            "DUPLICATE": "Duplicar esta App",
            "SHARE": "Compartir esta App",
            "DELETE": "Borrar esta App",
            "CREATE-CONFIRM": "Crear nueva App",
            "DUPLICATE-CONFIRM": "Duplicar App",
            "DELETE-CONFIRM": "Borrar App",
            "USE-AS-NEW-VERSION": "Usar como nueva version",
            "OPEN-IN-EDITOR": "Editor de App",
            "PUBLISH": "Publicar",
            "PUBLISH-CONFIRM": "Publicar App",
            "SELECT-ICON": "Cambiar icono...",
            "SELECT-THEME": "Cambiar tema...",
            "EDIT-MODELS": "Editar modelos incluidos",
            "EXPORT-ZIP": "Exportar App como archivo zip",
            "EXPORT-BAR": "Exportar App como archivo deployable bar"

        },
        "DETAILS": {
          "TITLE": "Detalles de la App: {{name}}",
          "HISTORY-TITLE": "Historial",
          "MODELS-TITLE": "Modelos incluidos en la App",
          "LAST-UPDATED-BY": "Ultima modificacion por {{lastUpdatedBy}} - {{lastUpdated | dateformat}}",
          "CREATED-BY": "Creado por {{createdBy}}",
          "NO-DESCRIPTION": "Esta App no tiene descripcion. Modifica las propiedades de la App para agregar una",
          "NO-MODELS-SELECTED": "No hay modelos seleccionados para esta App"
        },
        "TITLE": {
          "SELECT-ICON": "Seleccionar icono de la App",
          "SELECT-THEME": "Seleccionar tema de la App",
          "PREVIEW": "Vista previa"

        },
        "POPUP": {
          "CREATE-TITLE": "Crear nueva App",
          "DUPLICATE-TITLE": "Duplicar App",
          "SAVE-APP-TITLE": "Guardar App",
          "SAVE-APP-SAVE-SUCCESS": "App guardada",
          "CREATE-DESCRIPTION": "Necesitas dar un nombre para la nueva App es recomendable proporcionar una descripcion al mismo tiempo",
          "DUPLICATE-DESCRIPTION": "Puedes dar un nombre para la nueba App es recomendable proporcionar una descripcion al mismo tiempo",
          "PUBLISH-TITLE": "Publicar App",
          "PUBLISH-DESCRIPTION": "Estas seguro que deseas publicar la App \"{{name}}\"? Esta App sera versionada y actualizada en la App de workflow si ya existe.",
          "PUBLISH-FIELD": "Publicar? Esta App sera versionada y actualizada en la App de workflow si ya existe.",
          "PUBLISH-ERROR-PROCDEF-KEY-CONFLICT": "Tu modelo de proceso \"{{modelInAppName}}\" tiene el mismo identificador \"{{processDefinitionKey}}\" que el proceso existente deployado \"{{conflictingModelName}}\" de la App \"{{conflictingAppName}}\". Por favor cambia el \"id\" del modelo de proceso a algo diferente.",
          "PUBLISH-ERROR-PROCESS-ALREADY-USED": "Los siguientes modelos de proceso ya son utilizados en otra App. Esto es correcto?",
          "PUBLISH-ERROR-PROCESS-ALREADY-USED-APP": "App",
          "PUBLISH-ERROR-PROCDEF-DUPLICATE-KEYS": "App invalida: se encontraron identificadores de proceso duplicados (cambia el \"id\" identificador de los procesos que tienen este detalle):",
          "DELETE-TITLE": "Borrar App",
          "DELETE-DESCRIPTION": "Estas seguro que deseas borrar la App \"{{name}}\"?",
          "DELETE-DESCRIPTION-WITH-RUNTIME": "Estas seguro que deseas borrar la App \"{{name}}\"? Esta App se ha publicado en la vista de aplicaciones si confirmas, el acceso a la App sera removido.",
          "DELETE-CASCADE-FALSE": "Borrar solo la version actual de la App (v{{version}})",
          "DELETE-CASCADE-TRUE": "Borrar tambien las versiones anteriores de esta App",
          "HAS-CUSTOM-STENCILITEM" : "Modelo \"{{modelName}}\" uses a stencil with custom stencil items. It is not possible to use this model in an App.",
          "HAS-VALIDATIONERROR" : "Model \"{{modelName}}\" has validation errors and cannot be added to an App. Open the model in the editor to see more details about the validation error(s).",
          "IMPORT-DESCRIPTION":"Por favor busca o arrastra una App con una extension .zip",
          "IMPORT-TITLE":"Importar una App",
          "IMPORT": {
              "DROPZONE": "Arrastra un archivo de App .zip",
              "CANCEL-UPLOAD": "Cancelar la carga",
              "RENEWIDM-IDS": "Renueva los identificadores de grupo y de usuario cuando importes los modelos BPMN. Esto es comunmente requerido cuando importas la App en un ambiente de Flowable diferente. Se intentara ligar los pasos humanos y las tareas de usuario al usuario y grupo de usuarios correctos en este ambiente.",
              "ERROR": "Error mientras se procesaba el archivo de la App",
              "NO-DROP": "Arrastrar y soltar no soportado"
          },
          "INCLUDE-MODELS-TITLE": "Modelos incluidos en la App"
        },
        "ALERT": {
          "DELETE-CONFIRM": "App Borrada",
          "PUBLISH-CONFIRM": "La App ha sido publicada",
          "PUBLISH-ERROR": "No se pude publicar la App. Por favor revisa que los modelos de proceso incluidos sean correctos"
        }
    },

    "SHARE-INFO": {
        "ACTION": {
          "ADD": "Agregar otra persona"
        }
    },

    "FORM-BUILDER": {
        "PALLETTE": {
            "TEXT": "Texto",
            "MULTILINE-TEXT": "Texto en varias lineas",
            "NUMBER": "Numero",
            "CHECKBOX": "Checkbox",
            "DATE": "Fecha",
            "DROPDOWN": "Lista",
            "RADIO": "Radio buttons",
            "PEOPLE": "Personas",
            "GROUP-OF-PEOPLE": "Grupo de personas",
            "UPLOAD": "Upload",
            "EXPRESSION": "Expresion",
	    "HYPERLINK": "Hipervínculo"
        },
        "TABS": {
            "GENERAL": "General",
            "OPTIONS": "Opciones",
            "UPLOAD-OPTIONS": "Opciones Upload",
	    "ADVANCED-OPTIONS":"Avanzado"	
        },
        "VERSION": "Version {{version}}",
        "LAST-UPDATED": "Ultima vez actualizado por {{lastUpdatedBy}}, {{lastUpdated | dateformat}}",
        "TITLE": {
            "DESIGN": "Diseño",
            "OUTCOME": "Resultado"
        },
        "POPUP": {
            "EDIT-TITLE": "Editar campo '{{name}}'",
            "EXPRESSION-TITLE": "Editar expresion"
        },
        "MESSAGE": {
            "EMPTY-EXPRESSION": "(No expression value)",
            "EXPRESSION-HELP": "Tambien puedes mostrar valores enviados anteriormente en cualquier formulario, como parte del texto, referenciandolo utilizando una notacion como la siguiente ${myFieldId}."
        },
        "LABEL" : {
            "FUNCTIONAL-GROUP": "Selecciona el grupo..",
            "PERSON": "Selecciona persona..."
        },
        "COMPONENT": {
            "LABEL": "Etiqueta:",
            "OVERRIDEID": "Sobreescribir identificador?",
            "ID": "Identificador:",
            "PLACEHOLDER": "Placeholder:",
            "OPTIONS": "Opciones",
            "RADIO-BUTTON-DEFAULT": "Opcion 1",
            "DROPDOWN-DEFAULT-EMPTY-SELECTION": "Por favor elige uno...",
            "DROPDOWN-EMPTY-VALUE-HELP": "Este es la opcion 'valor vacio'. Seleccionar esto en tiempo de ejecucion es igual a 'no valor' o 'vacio'.  Esto esta permitido para campos opcionales, pero no para campos requeridos.",
            "REQUIRED": "Requerido",
            "EXPRESSION": "Expresion",
            "ADD-OPTION": "+ Agregar nueva opcion",
            "UPLOAD-ALLOW-MULTIPLE": "Permitir subir varios archivos",
	    "MAX-LENGTH":"Longitud máxima:",
            "MIN-LENGTH":"Longitud mínima:",
<<<<<<< HEAD
	    "HYPERLINK-URL": "URL hiperlink",
	    "REGEX-PATTERN":"Estándar  Regex",
            "MASK":{
              "TITLE":"Máscara de entrada",
              "EXAMPLES":{
                "TITLE":"Ejemplos:",
                "NUMBER":"Cualquier número",
                "LETTER":"Cualquier letra",
                "NUMBERORLETTER":"Cualquier letra o número",
                "OPTIONAL":"La máscara opcional (no valida)",
                "PHONE":"Teléfono"
	       }
            }
=======
	    "HYPERLINK-URL": "URL hiperlink"
>>>>>>> 368e4e0b
        },
        "OUTCOMES": {
            "DESCRIPTION": "Puedes definir multiples resultados para esta tarea. Cuando se este completando la tarea, el usuario selecciona uno de los resultados disponibles, que pueden ser utilizados por ejemplo eg. una condicion utilizada mas adelante en el proceso.",
            "NO-OUTCOMES-OPTION": "Don't use custom outcomes, only show a 'Complete' button.",
            "OUTCOMES-OPTION": "Usar resultados propios para este formulario.",
            "POSSIBLE-OUTCOMES": "Posibles resultados",
            "NEW-OUTCOME-PLACEHOLDER": "Introduce un nuevo resultado",
            "ADD": "Agregar resultado",
            "REMOVE": "Eliminar"
        }
    },

    "DECISION-TABLE-EDITOR": {
        "EMPTY-MESSAGES": {
            "NO-VARIABLE-SELECTED": "Indefinido"
        },
        "POPUP": {
            "EXPRESSION-EDITOR": {
                "INPUT-TITLE": "Editar columna de entrada",
                "INPUT-DESCRIPTION": "Seleccionar variable de entrada como ebtrada para la columna",
                "OUTPUT-TITLE": "Editar columna de salida",
                "OUTPUT-DESCRIPTION": "Selecionar una variable de salida existente o crear una nueva",
                "EXPRESSION-LABEL": "Etiqueta de columna:",
                "EXPRESSION-PLACEHOLDER": "Ingresar una etiqueta opcional",
                "EXPRESSION-VARIABLE-NAME": "Nombre de variable:",
                "EXPRESSION-VARIABLE-NAME-PLACEHOLDER": "Ingresar nombre de variable",
                "OUTPUT-NEW-VARIABLE-ID": "Identificador de variable:",
                "OUTPUT-NEW-VARIABLE-TYPE": "Tipo de variable:"
            }
        },
        "BUTTON-ADD-INPUT-LABEL": "Agregar entrada",
        "BUTTON-ADD-OUTPUT-LABEL": "Agregar salida",
        "BUTTON-ADD-RULE-LABEL": "Agregar regla",
        "BUTTON-MOVE-RULE-UPWARDS-LABEL": "Mover arriba",
        "BUTTON-MOVE-RULE-DOWNWARDS-LABEL": "Mover abajo",
        "BUTTON-REMOVE-RULE-LABEL": "Eliminar regla",
        "ALERT": {
            "EXPRESSION-VARIABLE-REQUIRED-ERROR": "Todas las expresiones de entrada y salida deben referenciar un campo del formulario o una variable.",
            "SAVE-CONFIRM": "Guardar tabla de decision '{{name}}'"
        }
    },

    "TOUR": {
        "WELCOME-TITLE": "Bienvenido, {{userName}}",
        "WELCOME-CONTENT": "Esta es una pequeña guia del Editor Flowable. Los siguientes pasos te guiaran a traves de diferentes secciones de la aplicacion.Presion ESC para detener la guia en cualquier momento." ,
        "PALETTE-TITLE": "Barra de dibujo",
        "PALETTE-CONTENT": "Todos los simbolos necesarios para crear un proceso de negocio pueden ser encontrados aqui. Se encuentran agrupados de manera logica. Para abrir un grupo simplemente da click en el:",
        "CANVAS-TITLE": "El area de trabajo",
        "CANVAS-CONTENT": "En este espacio crea tu proceso de negocio. Arrastra elementos desde la barra de dibujoe en la izquierda y sueltalos en esta area para empezar a modelar.",
        "DRAGDROP-TITLE": "Ejemplo arrastrar y soltar",
        "DRAGDROP-CONTENT": "aqui esta un ejemplo de como comenzar a modelar:",
        "PROPERTIES-TITLE": "Propiedades",
        "PROPERTIES-CONTENT": "Aqui puedes configurar las propuedades de un proceso de negocios. Simplemente selecciona un elemento en el area de trabajo y sus propiedades serán mostradas. Da click en la propiedad si deseas editarla",
        "TOOLBAR-TITLE": "Barra de herramientas",
        "TOOLBAR-CONTENT": "Todas las acciones pueden ser encontradas aqui: guardar o validar un modelo, copiar y pegar partes del proceso, y continua. Pasa sobre los botnones para ver lo que realizan.",
        "END-TITLE": "Fin",
        "END-CONTENT": "Ahora puedes modelar tus procesos. Si tienes alguna duda, sientete libre de preguntar en <a href=\"http://forum.flowable.org/\" target=\"_blank\">Flowable Forum</a> "
    },

    "FEATURE-TOUR" : {
        "BENDPOINT" : {
            "TITLE": "Tutorial punto de curva",
            "DESCRIPTION" : "Cuando estas conectando un elemento con otro usando un flujo de secuencia (Esas felechas entre los pasos del proceso), encontraras que esos flujos de secuencia se crean de manera automatica, si deseas modificar la direccione de las flechas, puedes agregar o eliminar un punto de curva de un flujo de secuencia.<br/><br/> Como se muestra debajo en la figura, primero das click en el boton 'Agregar punto curva'y despues das click en el flujo de secuencia al que deseas agregarlo. El fluo de secuencia te indicará con un punto en verde que el punto curva puede ser agregado.<br/><br/> Para remover un punto curva, click  en 'eliminar punto curva' y da click en el flujo de secuencia del cual deseas remover."
        }
    },

    "ACTION.OK" : "Ok",
    "ACTION.SAVE" : "Guardar",
    "ACTION.SAVE-AND-CLOSE" : "Guardar y cerrar el editor",
    "ACTION.SEND" : "Enviar",
    "ACTION.CANCEL" : "Cancelar",
    "ACTION.SELECT" : "Seleccionar",
    "ACTION.ADD" : "Agregar",
    "ACTION.REMOVE" : "Eliminar",
    "ACTION.MOVE.UP" : "Mover arriba",
    "ACTION.MOVE.DOWN" : "Mover abajo",

    "TOOLBAR.ACTION.CLOSE" : "Cerrar el editor y volver a la pagina de previsualizacion",
    "TOOLBAR.ACTION.SAVE" : "Guardar el modelo",
    "TOOLBAR.ACTION.VALIDATE" : "Validar el modelo",
    "TOOLBAR.ACTION.CUT" : "Cortar (seleciona uno o mas elementos en tu proceso de negocio)",
    "TOOLBAR.ACTION.COPY" : "Copiar (seleciona uno o mas elementos en tu proceso de negocio)",
    "TOOLBAR.ACTION.PASTE" : "Pegar",
    "TOOLBAR.ACTION.DELETE" : "Borrar el elemento seleccionado",
    "TOOLBAR.ACTION.UNDO" : "Deshacer",
    "TOOLBAR.ACTION.REDO" : "Rehacer",
    "TOOLBAR.ACTION.ZOOMIN" : "Zoom in",
    "TOOLBAR.ACTION.ZOOMOUT" : "Zoom out",
    "TOOLBAR.ACTION.ZOOMACTUAL" : "Zoom a tamaño actual",
    "TOOLBAR.ACTION.ZOOMFIT" : "Zoom para ajustar",
    "TOOLBAR.ACTION.BENDPOINT.ADD" : "Agregar punto de curva al flujo de secuencia seleccionado",
    "TOOLBAR.ACTION.BENDPOINT.REMOVE" : "Eliminar punto de curva al flujo de secuencia seleccionado",
    "TOOLBAR.ACTION.ALIGNHORIZONTAL" : "Alinear modelo horizontalmente",
    "TOOLBAR.ACTION.ALIGNVERTICAL" : "Alinear modelo verticalmente",
    "TOOLBAR.ACTION.SAMESIZE" : "Mismo tamaño",
    "TOOLBAR.ACTION.HELP": "Iniciar la visita guiada",
    "TOOLBAR.ACTION.FEEDBACK": "Proveer retroalimentacion",

    "FORM_TOOLBAR.ACTION.SAVE" : "Guardar el modelo",

    "APP_DEFINITION_TOOLBAR.ACTION.SAVE" : "Guardar la App",

    "BUTTON.ACTION.DELETE.TOOLTIP": "Borrar elemento del modelo",
    "BUTTON.ACTION.MORPH.TOOLTIP": "Cambiar tipo del elemento",

    "ELEMENT.AUTHOR" : "Autor",
    "ELEMENT.DATE_CREATED" : "Fecha de creacion",

    "PROPERTY.REMOVED" : "eliminado",
    "PROPERTY.EMPTY" : "Sin valor",
    "PROPERTY.PROPERTY.EDIT.TITLE" : "Cambiar valor por",

    "PROPERTY.FEEDBACK.TITLE" : "Por favor proporciona tu retroalimentacion",

    "PROPERTY.ASSIGNMENT.TITLE" : "Asignacion",
    "PROPERTY.ASSIGNMENT.TYPE" : "Tipo",
    "PROPERTY.ASSIGNMENT.TYPE.IDENTITYSTORE" : "Almacen de identidad",
    "PROPERTY.ASSIGNMENT.TYPE.STATIC" : "Valores arreglados",
    "PROPERTY.ASSIGNMENT.ASSIGNEE" : "Asignado",
    "PROPERTY.ASSIGNMENT.MATCHING" : "Usa &uparrow; y &downarrow; para seleccionar y presiona Enter para confirmar o usa el mouse",
    "PROPERTY.ASSIGNMENT.ASSIGNEE_PLACEHOLDER" : "Introduce un asignado",
    "PROPERTY.ASSIGNMENT.EMPTY" : "No hay asignacion seleccionada",
    "PROPERTY.ASSIGNMENT.ASSIGNEE_DISPLAY" : "Assignado {{assignee}}",
    "PROPERTY.ASSIGNMENT.CANDIDATE_USERS_DISPLAY" : "{{length}} Usuarios candidatos",
    "PROPERTY.ASSIGNMENT.CANDIDATE_USERS" : "Usuarios candidatos",
    "PROPERTY.ASSIGNMENT.CANDIDATE_GROUPS_DISPLAY" :  "{{length}} Grupos candidatos",
    "PROPERTY.ASSIGNMENT.CANDIDATE_GROUPS" :  "Grupos candidatos",
    "PROPERTY.ASSIGNMENT.USER_IDM_DISPLAY": "Usuario {{firstName}} {{lastName}}",
    "PROPERTY.ASSIGNMENT.USER_IDM_EMAIL_DISPLAY": "Usuario {{email}}",
    "PROPERTY.ASSIGNMENT.USER_IDM_FIELD_DISPLAY": "Campo {{name}}",
    "PROPERTY.ASSIGNMENT.IDM_EMPTY" : "Iniciador del proceso",
    "PROPERTY.ASSIGNMENT.IDM.TYPE" : "Asignacion",
    "PROPERTY.ASSIGNMENT.IDM.NO_CANDIDATE_USERS" : "No hay usuarios candidatos seleccionados...",
    "PROPERTY.ASSIGNMENT.IDM.NO_CANDIDATE_GROUPS" : "No hay grupos candidatos seleccionados...",
    "PROPERTY.ASSIGNMENT.IDM.DROPDOWN.INITIATOR" : "Asignar al iniciador del proceso",
    "PROPERTY.ASSIGNMENT.IDM.DROPDOWN.USER" : "Asignar a un solo usuario",
    "PROPERTY.ASSIGNMENT.IDM.DROPDOWN.USERS" : "Usuarios candidatos",
    "PROPERTY.ASSIGNMENT.IDM.DROPDOWN.GROUPS" : "Grupos candidatos",
    "PROPERTY.ASSIGNMENT.INITIATOR-CAN-COMPLETE" : "Permitir al iniciador del proceso completar la tarea",
    "PROPERTY.EXECUTIONLISTENERS.DISPLAY" : "{{length}} escuchadores de ejecucion",
    "PROPERTY.EXECUTIONLISTENERS.EMPTY" : "No hay escuchadores de ejecucion configurados",
    "PROPERTY.EXECUTIONLISTENERS.EVENT" : "Evento",
    "PROPERTY.EXECUTIONLISTENERS.CLASS" : "Clase",
    "PROPERTY.EXECUTIONLISTENERS.CLASS.PLACEHOLDER" : "Introduce un nombre de clase",
    "PROPERTY.EXECUTIONLISTENERS.EXPRESSION" : "Expresion",
    "PROPERTY.EXECUTIONLISTENERS.EXPRESSION.PLACEHOLDER" : "Introduce una expresion",
    "PROPERTY.EXECUTIONLISTENERS.DELEGATEEXPRESSION" : "Expresion delegada",
    "PROPERTY.EXECUTIONLISTENERS.DELEGATEEXPRESSION.PLACEHOLDER" : "Introduce una expresion delegada",
    "PROPERTY.EXECUTIONLISTENERS.UNSELECTED" : "No hay escuchadores de ejecucion seleccionados",
    "PROPERTY.EXECUTIONLISTENERS.FIELDS.NAME" : "Nombre",
    "PROPERTY.EXECUTIONLISTENERS.FIELDS.NAME.PLACEHOLDER" : "Introduce un nombre",
    "PROPERTY.EXECUTIONLISTENERS.FIELDS.EXPRESSION" : "Expresion",
    "PROPERTY.EXECUTIONLISTENERS.FIELDS.EXPRESSION.PLACEHOLDER" : "Introduce una expresion",
    "PROPERTY.EXECUTIONLISTENERS.FIELDS.STRINGVALUE" : "Valor cadena",
    "PROPERTY.EXECUTIONLISTENERS.FIELDS.STRINGVALUE.PLACEHOLDER" : "Introduce una cadena",
    "PROPERTY.EXECUTIONLISTENERS.FIELDS.STRING" : "Cadena",
    "PROPERTY.EXECUTIONLISTENERS.FIELDS.STRING.PLACEHOLDER" : "Introduce una cadena",
    "PROPERTY.EXECUTIONLISTENERS.FIELDS.IMPLEMENTATION" : "Implementacion",
    "PROPERTY.EXECUTIONLISTENERS.FIELDS.EMPTY" : "No hay un campo seleccionado",

    "PROPERTY.FIELDS" : "{{length}} campos",
    "PROPERTY.FIELDS.EMPTY" : "No hay campos seleccionados",
    "PROPERTY.FIELDS.NAME" : "Nombre",
    "PROPERTY.FIELDS.NAME.PLACEHOLDER" : "Introduce un nombre",
    "PROPERTY.FIELDS.EXPRESSION" : "Expresion",
    "PROPERTY.FIELDS.EXPRESSION.PLACEHOLDER" : "Ingresa una expresion",
    "PROPERTY.FIELDS.STRINGVALUE" : "Valor cadena",
    "PROPERTY.FIELDS.STRINGVALUE.PLACEHOLDER" : "Introduce una cadena",
    "PROPERTY.FIELDS.STRING" : "Cadena",
    "PROPERTY.FIELDS.STRING.PLACEHOLDER" : "Introduce una cadena",
    "PROPERTY.FIELDS.IMPLEMENTATION" : "Implementacion",

    "PROPERTY.FORMPROPERTIES.VALUE" : "{{length}} propiedades del formulario",
    "PROPERTY.FORMPROPERTIES.EMPTY" : "No hay propiedades del formulario seleccionadas",
    "PROPERTY.FORMPROPERTIES.ID" : "Identificador",
    "PROPERTY.FORMPROPERTIES.ID.PLACEHOLDER" : "Introduce un identificador",
    "PROPERTY.FORMPROPERTIES.NAME" : "Nombre",
    "PROPERTY.FORMPROPERTIES.NAME.PLACEHOLDER" : "Introduce un nombre",
    "PROPERTY.FORMPROPERTIES.TYPE" : "Tipo",
    "PROPERTY.FORMPROPERTIES.DATEPATTERN" : "Patron de fecha",
    "PROPERTY.FORMPROPERTIES.DATEPATTERN.PLACEHOLDER" : "Introduce un patron de fecha",
    "PROPERTY.FORMPROPERTIES.VALUES" : "Valores",
    "PROPERTY.FORMPROPERTIES.ENUMVALUES.EMPTY" : "Nose selecciono un valor enum",
    "PROPERTY.FORMPROPERTIES.VALUES.ID" : "Identificador",
    "PROPERTY.FORMPROPERTIES.VALUES.NAME" : "Nombre",
    "PROPERTY.FORMPROPERTIES.VALUES.ID.PLACEHOLDER" : "Introdice el identificador del valor",
  	"PROPERTY.FORMPROPERTIES.VALUES.NAME.PLACEHOLDER" : "Introduce el nombre del valor",
    "PROPERTY.FORMPROPERTIES.EXPRESSION" : "Expresion",
    "PROPERTY.FORMPROPERTIES.EXPRESSION.PLACEHOLDER" : "Introduce una expresion",
    "PROPERTY.FORMPROPERTIES.VARIABLE" : "Variable",
    "PROPERTY.FORMPROPERTIES.VARIABLE.PLACEHOLDER" : "Introduce una variable",
    "PROPERTY.FORMPROPERTIES.REQUIRED" : "Requerido",
    "PROPERTY.FORMPROPERTIES.READABLE" : "Leible",
    "PROPERTY.FORMPROPERTIES.WRITABLE" : "Escribible",

    "PROPERTY.INPARAMETERS.VALUE" : "{{length}} parametros de entrada",
    "PROPERTY.INPARAMETERS.EMPTY" : "No hay parametros de entrada configurados",

    "PROPERTY.OUTPARAMETERS.VALUE" : "{{length}} parametros de salida",
    "PROPERTY.OUTPARAMETERS.EMPTY" : "No hay parametros de salida configurados",

    "PROPERTY.PARAMETER.SOURCE" : "Fuente",
    "PROPERTY.PARAMETER.SOURCE.PLACEHOLDER" : "Introduce una fuente",
    "PROPERTY.PARAMETER.SOURCEEXPRESSION" : "Expresion de fuente",
    "PROPERTY.PARAMETER.SOURCEEXPRESSION.PLACEHOLDER" : "Expresion de fuente",
    "PROPERTY.PARAMETER.TARGET" : "Objetivo",
    "PROPERTY.PARAMETER.TARGET.PLACEHOLDER" : "Introduce un objetivo",
    "PROPERTY.PARAMETER.EMPTY" : "No hay parametro seleccionado",

    "PROPERTY.SUBPROCESSREFERENCE.EMPTY" : "No hay referencia seleccionada",
    "PROPERTY.SUBPROCESSREFERENCE.TITLE" : "Referencia a subproceso colapsado",
    "PROPERTY.SUBPROCESSREFERENCE.ERROR.SUBPROCESS" : "Ocurrio un error cargando subprocesos. Intenta mas tarde",
    "PROPERTY.SUBPROCESSREFERENCE.SUBPROCESS.LOADING" : "Cargando subprocesos...",
    "PROPERTY.SUBPROCESSREFERENCE.SUBPROCESS.EMPTY" : "Este folder no contiene subprocesos",

    "PROPERTY.FORMREFERENCE.EMPTY" : "No hay referencia seleccionada",
    "PROPERTY.FORMREFERENCE.TITLE" : "Referencia a formulario",
    "PROPERTY.FORMREFERENCE.DESCRIPTION" : "Referencia a formulario",
    "PROPERTY.FORMREFERENCE.ERROR.FORM" : "Ocurrio un error cargando los formularios. Intenta mas tarde",
    "PROPERTY.FORMREFERENCE.FORM.LOADING" : "Cargando formularios...",
    "PROPERTY.FORMREFERENCE.FORM.EMPTY" : "Este folder no contiene formularios",

    "PROPERTY.TASKLISTENERS.VALUE" : "{{length}} escuchadores de tarea",
    "PROPERTY.TASKLISTENERS.EMPTY" : "No hay escuchadores de tarea configurados",
    "PROPERTY.TASKLISTENERS.EVENT" : "Evento",
    "PROPERTY.TASKLISTENERS.CLASS" : "Clase",
    "PROPERTY.TASKLISTENERS.CLASS.PLACEHOLDER" : "Introduce un nombre de clase",
    "PROPERTY.TASKLISTENERS.EXPRESSION" : "Expresion",
    "PROPERTY.TASKLISTENERS.EXPRESSION.PLACEHOLDER" : "Introduce una expresion",
    "PROPERTY.TASKLISTENERS.DELEGATEEXPRESSION" : "Delegar expresion",
    "PROPERTY.TASKLISTENERS.DELEGATEEXPRESSION.PLACEHOLDER" : "Introduce una expresion de delegado",
    "PROPERTY.TASKLISTENERS.UNSELECTED" : "No hay escuchadores de tarea seleccionados",
    "PROPERTY.TASKLISTENERS.FIELDS.NAME" : "Nombre",
    "PROPERTY.TASKLISTENERS.FIELDS.NAME.PLACEHOLDER" : "Introduce un nombre",
    "PROPERTY.TASKLISTENERS.FIELDS.EXPRESSION" : "Expresion",
    "PROPERTY.TASKLISTENERS.FIELDS.EXPRESSION.PLACEHOLDER" : "Introduce una expresion",
    "PROPERTY.TASKLISTENERS.FIELDS.STRINGVALUE" : "Valor cadena",
    "PROPERTY.TASKLISTENERS.FIELDS.STRINGVALUE.PLACEHOLDER" : "Introduce una cadena",
    "PROPERTY.TASKLISTENERS.FIELDS.STRING" : "Cadena",
    "PROPERTY.TASKLISTENERS.FIELDS.STRING.PLACEHOLDER" : "Introduce una cadena",
    "PROPERTY.TASKLISTENERS.FIELDS.IMPLEMENTATION" : "Implementacion",
    "PROPERTY.TASKLISTENERS.FIELDS.EMPTY" : "No hay campo seleccionado",

    "PROPERTY.EVENTLISTENERS.DISPLAY" : "{{length}} escuchadores de evento",
    "PROPERTY.EVENTLISTENERS.EMPTY" : "No hay esuchadores de evento seleecionados",
    "PROPERTY.EVENTLISTENERS.EVENTS": "Eventos",
    "PROPERTY.EVENTLISTENERS.RETHROW": "Relanzar evento?",
    "PROPERTY.EVENTLISTENERS.CLASS" : "Clase",
    "PROPERTY.EVENTLISTENERS.CLASS.PLACEHOLDER" : "Introduce un nombre de clase",
    "PROPERTY.EVENTLISTENERS.DELEGATEEXPRESSION" : "Expresion delegada",
    "PROPERTY.EVENTLISTENERS.DELEGATEEXPRESSION.PLACEHOLDER" : "Introduce una expresion de delegado",
    "PROPERTY.EVENTLISTENERS.ENTITYTYPE" : "Tipo de entidad",
    "PROPERTY.EVENTLISTENERS.ENTITYTYPE.PLACEHOLDER" : "Introduce un tipo de entidad",
    "PROPERTY.EVENTLISTENERS.RETHROWTYPE": "Relanzar tipo de evento",
    "PROPERTY.EVENTLISTENERS.ERRORCODE" : "Codigo de error",
    "PROPERTY.EVENTLISTENERS.ERRORCODE.PLACEHOLDER" : "Introduce un codigo de error",
    "PROPERTY.EVENTLISTENERS.MESSAGENAME" : "Nombre de mensaje",
    "PROPERTY.EVENTLISTENERS.MESSAGENAME.PLACEHOLDER" : "Introduce un nombre de mensaje",
    "PROPERTY.EVENTLISTENERS.SIGNALNAME" : "Nombre de señal",
    "PROPERTY.EVENTLISTENERS.SIGNALNAME.PLACEHOLDER" : "Introduce un nombre de señal",
    "PROPERTY.EVENTLISTENERS.UNSELECTED" : "No hay escuchador de evento seleccionado",

    "PROPERTY.SIGNALDEFINITIONS.DISPLAY" : "{{length}} definiciones de señal",
    "PROPERTY.SIGNALDEFINITIONS.EMPTY" : "No hay definiciones de señal",
    "PROPERTY.SIGNALDEFINITIONS.SCOPE-GLOBAL": "Global",
    "PROPERTY.SIGNALDEFINITIONS.SCOPE-PROCESSINSTANCE": "Instancia de proceso",
    "PROPERTY.SIGNALDEFINITIONS.ID" : "Identificador",
    "PROPERTY.SIGNALDEFINITIONS.NAME" : "Nombre",
    "PROPERTY.SIGNALDEFINITIONS.SCOPE" : "Alcance",

    "PROPERTY.MESSAGEDEFINITIONS.DISPLAY" : "{{length}} definiciones de mensaje",
    "PROPERTY.MESSAGEDEFINITIONS.EMPTY" : "No hay definiciones de mensaje configuradas",
    "PROPERTY.MESSAGEDEFINITIONS.ID" : "Identificador",
    "PROPERTY.MESSAGEDEFINITIONS.NAME" : "Nombre",

    "PROPERTY.SEQUENCEFLOW.ORDER.EMPTY" : "No se definio el orden de los flujos de secuencia",
    "PROPERTY.SEQUENCEFLOW.ORDER.NOT.EMPTY" : "Orden de flujos de secuencia fijado",
    "PROPERTY.SEQUENCEFLOW.ORDER.NO.OUTGOING.SEQUENCEFLOW.FOUND" : "No se encontro un flujo de secuencia de salida.",
    "PROPERTY.SEQUENCEFLOW.ORDER.DESCRIPTION" : "Fijar el orden en el cual el flujo de secuencia necesita ser evaluado:",
    "PROPERTY.SEQUENCEFLOW.ORDER.SEQUENCEFLOW.VALUE" : "Flujo de secuencia a {{targetType}} {{targetTitle}}",

    "PROPERTY.SEQUENCEFLOW.CONDITION.TITLE" : "Condicion del flujo de secuencia",
    "PROPERTY.SEQUENCEFLOW.CONDITION.STATIC" : "Expresion de la condicion",
    "PROPERTY.SEQUENCEFLOW.CONDITION.NO-CONDITION-DISPLAY": "No hay condicion fijada",

    "PROPERTY.DUEDATE.EMPTY" : "No se definio fecha de vencimiento",
    "PROPERTY.DUEDATE.DEFINED" : "Se definio fecha de vencimiento",
    "PROPERTY.DUEDATE.TITLE" : "Fecha de vencimiento",
    "PROPERTY.DUEDATE.EXPRESSION-LABEL" : "Expression de fecha de vencimiento",
    "PROPERTY.DUEDATE.TASK-DUE-DATE-OPTIONS.NO-DUEDATE" : "No hay fecha de vencimiento",
    "PROPERTY.DUEDATE.TASK-DUE-DATE-OPTIONS.EXPRESSION" : "Definicion de expresion",
    "PROPERTY.DUEDATE.TASK-DUE-DATE-OPTIONS.STATIC" : "Duracion arreglada despues de la creacion de la tarea",
    "PROPERTY.DUEDATE.TASK-DUE-DATE-OPTIONS.FIELD" : "Basado en un campo",

    "MODEL.SAVE.TITLE" : "Guardar modelo",
    "MODEL.VALIDATE.TITLE" : "Resultados de validacion",
    "MODEL.NAME" : "Nombre",
    "MODEL.KEY" : "Llave",
    "MODEL.DESCRIPTION" : "Descripcion",
    "MODEL.SAVE.NEWVERSION" : "Guardar como nueva version?  Esto significa que siempre podras volver a una version anterior",
    "MODEL.SAVE.COMMENT" : "Comentario",
    "MODEL.SAVE.SAVING" : "Guardando modelo",
    "MODEL.LASTMODIFIEDDATE" : "Ultimo guardado",
    "MODEL.SAVE.ERROR": "Error inesperado: No se pudo guardar el modelo",
    "MODEL.VALIDATIONERRORS": "El modelo tiene errores de validacion. El modelo no puede deployarse al Flowable Engine en el estado actual.",
    "MODEL.CONFLICT.WRITE": "No se puede guardar el modelo: '{{userFullName}}' ha echo cambios a este modelo",
    "MODEL.CONFLICT.WRITE.OPTIONS": "Selecciona una opcion para solucionar esto:",
    "MODEL.CONFLICT.WRITE.OPTION.OVERWRITE": "Sobreescribir el otro modelo",
    "MODEL.CONFLICT.WRITE.OPTION.DISCARDCHANGES": "Descartar mis cambios",
    "MODEL.CONFLICT.WRITE.OPTION.SAVEAS": "Guardar como nuevo modelo",
    "MODEL.CONFLICT.WRITE.OPTION.NEWVERSION": "Crrear una nueva version",
    "MODEL.CONFLICT.SAVEAS" : "Guardar como:",

    "EVENT_TYPE.ACTIVITY.COMPENSATE.TOOLTIP": "Una actividad esta apunto de ser ejecutada como compensacion para otra actividad. Los eventos objetivo de la actividad que esta apunto de ser ejecutada para la compensacion",
    "EVENT_TYPE.ACTIVITY.COMPLETED.TOOLTIP": "Una actividad se ha completado exitosamente",
    "EVENT_TYPE.ACTIVITY.ERROR.RECEIVED.TOOLTIP": "Una actividad ha recibido un mensaje de error. Enviado antes que el actual error haya sido recibido por la actividad",
    "EVENT_TYPE.MEMBERSHIP.CREATED.TOOLTIP": "Una nueva membresia ha sido creada",
    "EVENT_TYPE.MEMBERSHIP.DELETED.TOOLTIP": "Una sola membresia ha sido borrada",
    "EVENT_TYPE.MEMBERSHIPS.DELETED.TOOLTIP": "Todas las membresias relacionadas a un grupo han sido borradas. No se enviaran eventos individuales debido a razones de desempeño",
    "EVENT_TYPE.TASK.ASSIGNED.TOOLTIP": "Una tarea se ha asignado. Se lanzo junto al evento ENTITY_UPDATED",
    "EVENT_TYPE.TASK.COMPLETED.TOOLTIP": "Una tarea ha sido completada. Antes que la entidad sea borrada",
    "EVENT_TYPE.UNCAUGHT.BPMNERROR.TOOLTIP": "Cuando un error BPMN fue lanzado, pero no fue atrapado dentro del proceso",
    "EVENT_TYPE.VARIABLE.CREATED.TOOLTIP": "Una nueva variable se creo",
    "EVENT_TYPE.VARIABLE.DELETED.TOOLTIP": "Una variable existente fue borrada",
    "EVENT_TYPE.VARIABLE.UPDATED.TOOLTIP": "Una variable existente fue actualizada",

    "PROPERTY.DECISIONTABLEREFERENCE.EMPTY" : "No hay referencia selecionada",
    "PROPERTY.DECISIONTABLEREFERENCE.TITLE" : "Tabla de decision referenciada",
    "PROPERTY.DECISIONTABLEREFERENCE.ERROR.FORM" : "Ocurrio un error cargando la tabla de decisiones. Intenta mas tarde",
    "PROPERTY.DECISIONTABLEREFERENCE.DECISIONTABLE.LOADING" : "Cargando tabla de decisiones...",
    "PROPERTY.DECISIONTABLEREFERENCE.DECISIONTABLE.EMPTY" : "Este folder no contiene tablas de decisiones"
}<|MERGE_RESOLUTION|>--- conflicted
+++ resolved
@@ -481,11 +481,10 @@
             "EXPRESSION": "Expresion",
             "ADD-OPTION": "+ Agregar nueva opcion",
             "UPLOAD-ALLOW-MULTIPLE": "Permitir subir varios archivos",
-	    "MAX-LENGTH":"Longitud máxima:",
+	          "MAX-LENGTH":"Longitud máxima:",
             "MIN-LENGTH":"Longitud mínima:",
-<<<<<<< HEAD
-	    "HYPERLINK-URL": "URL hiperlink",
-	    "REGEX-PATTERN":"Estándar  Regex",
+	          "HYPERLINK-URL": "URL hiperlink",
+	          "REGEX-PATTERN":"Estándar  Regex",
             "MASK":{
               "TITLE":"Máscara de entrada",
               "EXAMPLES":{
@@ -495,11 +494,8 @@
                 "NUMBERORLETTER":"Cualquier letra o número",
                 "OPTIONAL":"La máscara opcional (no valida)",
                 "PHONE":"Teléfono"
-	       }
+	              }
             }
-=======
-	    "HYPERLINK-URL": "URL hiperlink"
->>>>>>> 368e4e0b
         },
         "OUTCOMES": {
             "DESCRIPTION": "Puedes definir multiples resultados para esta tarea. Cuando se este completando la tarea, el usuario selecciona uno de los resultados disponibles, que pueden ser utilizados por ejemplo eg. una condicion utilizada mas adelante en el proceso.",
