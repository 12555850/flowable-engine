--- conflicted
+++ resolved
@@ -30,11 +30,6 @@
     void deleteContentItemsByTaskId(String taskId);
 
     void deleteContentItemsByProcessInstanceId(String processInstanceId);
-<<<<<<< HEAD
 
-    void deleteContentItemsByCaseId(String caseId);
-=======
-    
     void deleteContentItemsByScopeIdAndScopeType(String scopeId, String scopeType);
->>>>>>> ddb3f86f
 }