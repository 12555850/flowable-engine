--- conflicted
+++ resolved
@@ -163,9 +163,13 @@
 alter table ACT_RU_DEADLETTER_JOB
     add constraint ACT_FK_DEADLETTER_JOB_EXCEPTION
     foreign key (EXCEPTION_STACK_ID_)
-<<<<<<< HEAD
-    references ACT_GE_BYTEARRAY;
-    
+    references ACT_GE_BYTEARRAY (ID_);
+
+alter table ACT_RU_DEADLETTER_JOB
+    add constraint ACT_FK_DEADLETTER_JOB_CUSTOM_VALUES
+    foreign key (CUSTOM_VALUES_ID_)
+    references ACT_GE_BYTEARRAY (ID_);
+
 create index ACT_IDX_JOB_SCOPE on ACT_RU_JOB(SCOPE_ID_, SCOPE_TYPE_);
 create index ACT_IDX_JOB_SUB_SCOPE on ACT_RU_JOB(SUB_SCOPE_ID_, SCOPE_TYPE_);
 create index ACT_IDX_JOB_SCOPE_DEF on ACT_RU_JOB(SCOPE_DEFINITION_ID_, SCOPE_TYPE_);
@@ -180,14 +184,6 @@
 
 create index ACT_IDX_DJOB_SCOPE on ACT_RU_DEADLETTER_JOB(SCOPE_ID_, SCOPE_TYPE_);
 create index ACT_IDX_DJOB_SUB_SCOPE on ACT_RU_DEADLETTER_JOB(SUB_SCOPE_ID_, SCOPE_TYPE_);
-create index ACT_IDX_DJOB_SCOPE_DEF on ACT_RU_DEADLETTER_JOB(SCOPE_DEFINITION_ID_, SCOPE_TYPE_);             
-=======
-    references ACT_GE_BYTEARRAY (ID_);
-
-alter table ACT_RU_DEADLETTER_JOB
-    add constraint ACT_FK_DEADLETTER_JOB_CUSTOM_VALUES
-    foreign key (CUSTOM_VALUES_ID_)
-    references ACT_GE_BYTEARRAY (ID_);
->>>>>>> ef7ff78e
+create index ACT_IDX_DJOB_SCOPE_DEF on ACT_RU_DEADLETTER_JOB(SCOPE_DEFINITION_ID_, SCOPE_TYPE_);
 
 insert into ACT_GE_PROPERTY values ('job.schema.version', '6.2.1.0', 1);