<<<<<<< HEAD
drop index ACT_IDX_JOB_SCOPE;
drop index ACT_IDX_JOB_SUB_SCOPE;
drop index ACT_IDX_JOB_SCOPE_DEF;
drop index ACT_IDX_TJOB_SCOPE;
drop index ACT_IDX_TJOB_SUB_SCOPE;
drop index ACT_IDX_TJOB_SCOPE_DEF;
drop index ACT_IDX_SJOB_SCOPE;
drop index ACT_IDX_SJOB_SUB_SCOPE;
drop index ACT_IDX_SJOB_SCOPE_DEF;
drop index ACT_IDX_DJOB_SCOPE;
drop index ACT_IDX_DJOB_SUB_SCOPE;
drop index ACT_IDX_DJOB_SCOPE_DEF;   

alter table ACT_RU_JOB 
=======
alter table ACT_RU_JOB
>>>>>>> ef7ff78e
    drop foreign key ACT_FK_JOB_EXCEPTION;

alter table ACT_RU_JOB
    drop foreign key ACT_FK_JOB_CUSTOM_VAL;

alter table ACT_RU_TIMER_JOB
    drop foreign key ACT_FK_TJOB_EXCEPTION;

alter table ACT_RU_TIMER_JOB
    drop foreign key ACT_FK_TJOB_CUSTOM_VAL;

alter table ACT_RU_SUSPENDED_JOB
    drop foreign key ACT_FK_SJOB_EXCEPTION;

alter table ACT_RU_SUSPENDED_JOB
    drop foreign key ACT_FK_SJOB_CUSTOM_VAL;

alter table ACT_RU_DEADLETTER_JOB
    drop foreign key ACT_FK_DJOB_EXCEPTION;

alter table ACT_RU_DEADLETTER_JOB
    drop foreign key ACT_FK_DJOB_CUSTOM_VAL;

drop table ACT_RU_JOB;
drop table ACT_RU_TIMER_JOB;
drop table ACT_RU_SUSPENDED_JOB;
drop table ACT_RU_DEADLETTER_JOB;
drop table ACT_RU_HISTORY_JOB;<|MERGE_RESOLUTION|>--- conflicted
+++ resolved
@@ -1,4 +1,3 @@
-<<<<<<< HEAD
 drop index ACT_IDX_JOB_SCOPE;
 drop index ACT_IDX_JOB_SUB_SCOPE;
 drop index ACT_IDX_JOB_SCOPE_DEF;
@@ -12,10 +11,7 @@
 drop index ACT_IDX_DJOB_SUB_SCOPE;
 drop index ACT_IDX_DJOB_SCOPE_DEF;   
 
-alter table ACT_RU_JOB 
-=======
 alter table ACT_RU_JOB
->>>>>>> ef7ff78e
     drop foreign key ACT_FK_JOB_EXCEPTION;
 
 alter table ACT_RU_JOB
