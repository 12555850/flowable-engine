<<<<<<< HEAD
drop index if exists ACT_IDX_JOB_SCOPE on ACT_RU_JOB;
drop index if exists ACT_IDX_JOB_SUB_SCOPE on ACT_RU_JOB;
drop index if exists ACT_IDX_JOB_SCOPE_DEF on ACT_RU_JOB;
drop index if exists ACT_IDX_TJOB_SCOPE on ACT_RU_TIMER_JOB;
drop index if exists ACT_IDX_TJOB_SUB_SCOPE on ACT_RU_TIMER_JOB;
drop index if exists ACT_IDX_TJOB_SCOPE_DEF on ACT_RU_TIMER_JOB;
drop index if exists ACT_IDX_SJOB_SCOPE on ACT_RU_SUSPENDED_JOB;
drop index if exists ACT_IDX_SJOB_SUB_SCOPE on ACT_RU_SUSPENDED_JOB;
drop index if exists ACT_IDX_SJOB_SCOPE_DEF on ACT_RU_SUSPENDED_JOB;
drop index if exists ACT_IDX_DJOB_SCOPE on ACT_RU_DEADLETTER_JOB;
drop index if exists ACT_IDX_DJOB_SUB_SCOPE on ACT_RU_DEADLETTER_JOB;
drop index if exists ACT_IDX_DJOB_SCOPE_DEF on ACT_RU_DEADLETTER_JOB;   

alter table ACT_RU_JOB 
=======
alter table ACT_RU_JOB
>>>>>>> ef7ff78e
    drop foreign key ACT_FK_JOB_EXCEPTION;

alter table ACT_RU_JOB
    drop foreign key ACT_FK_JOB_CUSTOM_VALUES;

alter table ACT_RU_TIMER_JOB
    drop foreign key ACT_FK_TIMER_JOB_EXCEPTION;

alter table ACT_RU_TIMER_JOB
    drop foreign key ACT_FK_TIMER_JOB_CUSTOM_VALUES;

alter table ACT_RU_SUSPENDED_JOB
    drop foreign key ACT_FK_SUSPENDED_JOB_EXCEPTION;

alter table ACT_RU_SUSPENDED_JOB
    drop foreign key ACT_FK_SUSPENDED_JOB_CUSTOM_VALUES;

alter table ACT_RU_DEADLETTER_JOB
    drop foreign key ACT_FK_DEADLETTER_JOB_EXCEPTION;

alter table ACT_RU_DEADLETTER_JOB
    drop foreign key ACT_FK_DEADLETTER_JOB_CUSTOM_VALUES;

drop table if exists ACT_RU_JOB;
drop table if exists ACT_RU_TIMER_JOB;
drop table if exists ACT_RU_SUSPENDED_JOB;
drop table if exists ACT_RU_DEADLETTER_JOB;
drop table if exists ACT_RU_HISTORY_JOB;<|MERGE_RESOLUTION|>--- conflicted
+++ resolved
@@ -1,4 +1,3 @@
-<<<<<<< HEAD
 drop index if exists ACT_IDX_JOB_SCOPE on ACT_RU_JOB;
 drop index if exists ACT_IDX_JOB_SUB_SCOPE on ACT_RU_JOB;
 drop index if exists ACT_IDX_JOB_SCOPE_DEF on ACT_RU_JOB;
@@ -12,10 +11,7 @@
 drop index if exists ACT_IDX_DJOB_SUB_SCOPE on ACT_RU_DEADLETTER_JOB;
 drop index if exists ACT_IDX_DJOB_SCOPE_DEF on ACT_RU_DEADLETTER_JOB;   
 
-alter table ACT_RU_JOB 
-=======
 alter table ACT_RU_JOB
->>>>>>> ef7ff78e
     drop foreign key ACT_FK_JOB_EXCEPTION;
 
 alter table ACT_RU_JOB
