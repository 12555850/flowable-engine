/* Licensed under the Apache License, Version 2.0 (the "License");
 * you may not use this file except in compliance with the License.
 * You may obtain a copy of the License at
 * 
 *      http://www.apache.org/licenses/LICENSE-2.0
 * 
 * Unless required by applicable law or agreed to in writing, software
 * distributed under the License is distributed on an "AS IS" BASIS,
 * WITHOUT WARRANTIES OR CONDITIONS OF ANY KIND, either express or implied.
 * See the License for the specific language governing permissions and
 * limitations under the License.
 */

package org.activiti5.engine.test.bpmn.deployment;

import java.io.InputStream;
import java.util.List;

import org.activiti.engine.ActivitiException;
import org.activiti.engine.impl.context.Context;
import org.activiti.engine.impl.interceptor.Command;
import org.activiti.engine.impl.interceptor.CommandContext;
import org.activiti.engine.impl.interceptor.CommandExecutor;
import org.activiti.engine.impl.persistence.entity.ProcessDefinitionEntity;
import org.activiti.engine.repository.DeploymentProperties;
import org.activiti.engine.repository.ProcessDefinition;
import org.activiti.engine.test.Deployment;
import org.activiti.validation.validator.Problems;
import org.activiti5.engine.impl.RepositoryServiceImpl;
import org.activiti5.engine.impl.pvm.ReadOnlyProcessDefinition;
import org.activiti5.engine.impl.test.PluggableActivitiTestCase;
import org.activiti5.engine.impl.util.IoUtil;
import org.activiti5.engine.impl.util.ReflectUtil;


/**
 * @author Joram Barrez
 * @author Erik Winlof
 */
public class BpmnDeploymentTest extends PluggableActivitiTestCase {
  
  @Deployment
  public void testGetBpmnXmlFileThroughService() {
    String deploymentId = repositoryService.createDeploymentQuery().singleResult().getId();
    List<String> deploymentResources = repositoryService.getDeploymentResourceNames(deploymentId);
    
    // verify bpmn file name
    assertEquals(1, deploymentResources.size());
    String bpmnResourceName = "org/activiti5/engine/test/bpmn/deployment/BpmnDeploymentTest.testGetBpmnXmlFileThroughService.bpmn20.xml";
    assertEquals(bpmnResourceName, deploymentResources.get(0));
    
    ProcessDefinition processDefinition = repositoryService.createProcessDefinitionQuery().singleResult();
    assertEquals(bpmnResourceName, processDefinition.getResourceName());
    assertNull(processDefinition.getDiagramResourceName());
    assertFalse(processDefinition.hasStartFormKey());
    
    org.activiti5.engine.impl.cfg.ProcessEngineConfigurationImpl activiti5ProcessEngineConfig = (org.activiti5.engine.impl.cfg.ProcessEngineConfigurationImpl) 
        processEngineConfiguration.getActiviti5CompatibilityHandler().getRawProcessConfiguration();
    ReadOnlyProcessDefinition readOnlyProcessDefinition = ((RepositoryServiceImpl) activiti5ProcessEngineConfig.getRepositoryService()).getDeployedProcessDefinition(processDefinition.getId());
    assertNull(readOnlyProcessDefinition.getDiagramResourceName());
    
    // verify content
    InputStream deploymentInputStream = repositoryService.getResourceAsStream(deploymentId, bpmnResourceName);
    String contentFromDeployment = readInputStreamToString(deploymentInputStream);
    assertTrue(contentFromDeployment.length() > 0);
    assertTrue(contentFromDeployment.contains("process id=\"emptyProcess\""));
    
    InputStream fileInputStream = ReflectUtil.getResourceAsStream("org/activiti5/engine/test/bpmn/deployment/BpmnDeploymentTest.testGetBpmnXmlFileThroughService.bpmn20.xml");
    String contentFromFile = readInputStreamToString(fileInputStream);
    assertEquals(contentFromFile, contentFromDeployment);
  }
  
  private String readInputStreamToString(InputStream inputStream) {
    byte[] bytes = IoUtil.readInputStream(inputStream, "input stream");
    return new String(bytes);
  }
<<<<<<< HEAD
  
  public void testViolateBPMNIdMaximumLength() {
    try {
      repositoryService.createDeployment()
          .addClasspathResource("org/activiti5/engine/test/bpmn/deployment/definitionWithLongTargetNamespace.bpmn20.xml")
          .deploy();
      fail();
    } catch (ActivitiException e) {
      assertTextPresent(Problems.BPMN_MODEL_TARGET_NAMESPACE_TOO_LONG, e.getMessage());
    }

    // Verify that nothing is deployed
    assertEquals(0, repositoryService.createDeploymentQuery().count());
  }


  public void testViolateProcessDefinitionIdMaximumLength() {
    try {
      repositoryService.createDeployment()
        .addClasspathResource("org/activiti5/engine/test/bpmn/deployment/processWithLongId.bpmn20.xml")
        .deploy();
      fail();
    } catch (ActivitiException e) {
      assertTextPresent(Problems.PROCESS_DEFINITION_ID_TOO_LONG, e.getMessage());
=======

  public void testViolateDefinitionTargetNamespaceMaximumLength() {
    try {
      repositoryService.createDeployment()
          .addClasspathResource("org/activiti5/engine/test/bpmn/deployment/BpmnDeploymentTest.definitionWithLongTargetNamespace.bpmn20.xml")
          .deploy();
      fail();
    } catch (ActivitiException e) {
      assertTextPresent(Problems.BPMN_MODEL_TARGET_NAMESPACE_TOO_LONG, e.getMessage());
>>>>>>> 233d66e8
    }
    
    // Verify that nothing is deployed
    assertEquals(0, repositoryService.createDeploymentQuery().count());
  }

<<<<<<< HEAD
  public void testViolateProcessDefinitionNameAndDescriptionMaximumLength() {
    try {
      repositoryService.createDeployment()
          .addClasspathResource("org/activiti5/engine/test/bpmn/deployment/processWithLongNameAndDescription.bpmn20.xml")
=======

  public void testViolateProcessDefinitionIdMaximumLength() {
    try {
      repositoryService.createDeployment()
        .addClasspathResource("org/activiti5/engine/test/bpmn/deployment/BpmnDeploymentTest.processWithLongId.bpmn20.xml")
        .deploy();
      fail();
    } catch (ActivitiException e) {
      assertTextPresent(Problems.PROCESS_DEFINITION_ID_TOO_LONG, e.getMessage());
    }

    // Verify that nothing is deployed
    assertEquals(0, repositoryService.createDeploymentQuery().count());
  }

  public void testViolateProcessDefinitionNameAndDescriptionMaximumLength() {
    try {
      repositoryService.createDeployment()
          .addClasspathResource("org/activiti5/engine/test/bpmn/deployment/BpmnDeploymentTest.processWithLongNameAndDescription.bpmn20.xml")
>>>>>>> 233d66e8
          .deploy();
      fail();
    } catch (ActivitiException e) {
      assertTextPresent(Problems.PROCESS_DEFINITION_NAME_TOO_LONG, e.getMessage());
      assertTextPresent(Problems.PROCESS_DEFINITION_DOCUMENTATION_TOO_LONG, e.getMessage());
    }

    // Verify that nothing is deployed
    assertEquals(0, repositoryService.createDeploymentQuery().count());
  }
<<<<<<< HEAD
  
=======

>>>>>>> 233d66e8
  public void testDeploySameFileTwice() {
    String bpmnResourceName = "org/activiti5/engine/test/bpmn/deployment/BpmnDeploymentTest.testGetBpmnXmlFileThroughService.bpmn20.xml";
    repositoryService.createDeployment().enableDuplicateFiltering()
      .addClasspathResource(bpmnResourceName)
      .name("twice")
      .deploymentProperty(DeploymentProperties.DEPLOY_AS_ACTIVITI5_PROCESS_DEFINITION, Boolean.TRUE)
      .deploy();
    
    String deploymentId = repositoryService.createDeploymentQuery().singleResult().getId();
    List<String> deploymentResources = repositoryService.getDeploymentResourceNames(deploymentId);
    
    // verify bpmn file name
    assertEquals(1, deploymentResources.size());
    assertEquals(bpmnResourceName, deploymentResources.get(0));
    
    repositoryService.createDeployment().enableDuplicateFiltering()
      .addClasspathResource(bpmnResourceName)
      .name("twice")
      .deploymentProperty(DeploymentProperties.DEPLOY_AS_ACTIVITI5_PROCESS_DEFINITION, Boolean.TRUE)
      .deploy();
    List<org.activiti.engine.repository.Deployment> deploymentList = repositoryService.createDeploymentQuery().list();
    assertEquals(1, deploymentList.size());
    
    repositoryService.deleteDeployment(deploymentId);
  }
  
  public void testDeployTwoProcessesWithDuplicateIdAtTheSameTime() {
    try {
      String bpmnResourceName = "org/activiti5/engine/test/bpmn/deployment/BpmnDeploymentTest.testGetBpmnXmlFileThroughService.bpmn20.xml";
      String bpmnResourceName2 = "org/activiti5/engine/test/bpmn/deployment/BpmnDeploymentTest.testGetBpmnXmlFileThroughService2.bpmn20.xml";
      repositoryService.createDeployment().enableDuplicateFiltering()
              .addClasspathResource(bpmnResourceName)
              .addClasspathResource(bpmnResourceName2)
              .deploymentProperty(DeploymentProperties.DEPLOY_AS_ACTIVITI5_PROCESS_DEFINITION, Boolean.TRUE)
              .name("duplicateAtTheSameTime").deploy();
      fail();
    } catch (Exception e) {
      // Verify that nothing is deployed
      assertEquals(0, repositoryService.createDeploymentQuery().count());
    }
  }
  
  public void testDeployDifferentFiles() {
    String bpmnResourceName = "org/activiti5/engine/test/bpmn/deployment/BpmnDeploymentTest.testGetBpmnXmlFileThroughService.bpmn20.xml";
    repositoryService.createDeployment().enableDuplicateFiltering()
      .addClasspathResource(bpmnResourceName)
      .name("twice")
      .deploymentProperty(DeploymentProperties.DEPLOY_AS_ACTIVITI5_PROCESS_DEFINITION, Boolean.TRUE)
      .deploy();
    
    String deploymentId = repositoryService.createDeploymentQuery().singleResult().getId();
    List<String> deploymentResources = repositoryService.getDeploymentResourceNames(deploymentId);
    
    // verify bpmn file name
    assertEquals(1, deploymentResources.size());
    assertEquals(bpmnResourceName, deploymentResources.get(0));
    
    bpmnResourceName = "org/activiti5/engine/test/bpmn/deployment/BpmnDeploymentTest.testProcessDiagramResource.bpmn20.xml";
    repositoryService.createDeployment().enableDuplicateFiltering()
      .addClasspathResource(bpmnResourceName)
      .name("twice")
      .deploymentProperty(DeploymentProperties.DEPLOY_AS_ACTIVITI5_PROCESS_DEFINITION, Boolean.TRUE)
      .deploy();
    
    List<org.activiti.engine.repository.Deployment> deploymentList = repositoryService.createDeploymentQuery().list();
    assertEquals(2, deploymentList.size());
    
    for (org.activiti.engine.repository.Deployment deployment : deploymentList) {
      repositoryService.deleteDeployment(deployment.getId());
    }
  }
  
  public void testDiagramCreationDisabled() {
    // disable diagram generation
    org.activiti5.engine.impl.cfg.ProcessEngineConfigurationImpl activiti5ProcessEngineConfig = (org.activiti5.engine.impl.cfg.ProcessEngineConfigurationImpl)
        processEngineConfiguration.getActiviti5CompatibilityHandler().getRawProcessConfiguration();
    activiti5ProcessEngineConfig.setCreateDiagramOnDeploy(false);

    try {
      repositoryService.createDeployment()
        .addClasspathResource("org/activiti5/engine/test/bpmn/parse/BpmnParseTest.testParseDiagramInterchangeElements.bpmn20.xml")
        .deploymentProperty(DeploymentProperties.DEPLOY_AS_ACTIVITI5_PROCESS_DEFINITION, Boolean.TRUE)
        .deploy();

      // Graphical information is not yet exposed publicly, so we need to do some plumbing
      CommandExecutor commandExecutor = processEngineConfiguration.getCommandExecutor();
      ProcessDefinitionEntity processDefinitionEntity = commandExecutor.execute(new Command<ProcessDefinitionEntity>() {
        public ProcessDefinitionEntity execute(CommandContext commandContext) {
          return Context.getProcessEngineConfiguration()
                        .getDeploymentManager()
                        .findDeployedLatestProcessDefinitionByKey("myProcess");
        }
      });

      assertNotNull(processDefinitionEntity);
      
      // Check that no diagram has been created
      List<String> resourceNames = repositoryService.getDeploymentResourceNames(processDefinitionEntity.getDeploymentId());
      assertEquals(1, resourceNames.size());

      repositoryService.deleteDeployment(repositoryService.createDeploymentQuery().singleResult().getId(), true);
    } finally {
      activiti5ProcessEngineConfig.setCreateDiagramOnDeploy(true);
    }
  }

  @Deployment(resources={
    "org/activiti5/engine/test/bpmn/deployment/BpmnDeploymentTest.testProcessDiagramResource.bpmn20.xml",
    "org/activiti5/engine/test/bpmn/deployment/BpmnDeploymentTest.testProcessDiagramResource.jpg"
  })
  public void testProcessDiagramResource() {
    ProcessDefinition processDefinition = repositoryService.createProcessDefinitionQuery().singleResult();
    
    assertEquals("org/activiti5/engine/test/bpmn/deployment/BpmnDeploymentTest.testProcessDiagramResource.bpmn20.xml", processDefinition.getResourceName());
    assertTrue(processDefinition.hasStartFormKey());

    String diagramResourceName = processDefinition.getDiagramResourceName();
    assertEquals("org/activiti5/engine/test/bpmn/deployment/BpmnDeploymentTest.testProcessDiagramResource.jpg", diagramResourceName);
    
    InputStream diagramStream = repositoryService.getResourceAsStream(deploymentIdFromDeploymentAnnotation, "org/activiti5/engine/test/bpmn/deployment/BpmnDeploymentTest.testProcessDiagramResource.jpg");
    byte[] diagramBytes = IoUtil.readInputStream(diagramStream, "diagram stream");
    assertEquals(33343, diagramBytes.length);
  }
  
  @Deployment(resources={
          "org/activiti5/engine/test/bpmn/deployment/BpmnDeploymentTest.testMultipleDiagramResourcesProvided.bpmn20.xml",
          "org/activiti5/engine/test/bpmn/deployment/BpmnDeploymentTest.testMultipleDiagramResourcesProvided.a.jpg",
          "org/activiti5/engine/test/bpmn/deployment/BpmnDeploymentTest.testMultipleDiagramResourcesProvided.b.jpg",
          "org/activiti5/engine/test/bpmn/deployment/BpmnDeploymentTest.testMultipleDiagramResourcesProvided.c.jpg"
        })
  public void testMultipleDiagramResourcesProvided() {
    ProcessDefinition processA = repositoryService.createProcessDefinitionQuery().processDefinitionKey("a").singleResult();
    ProcessDefinition processB = repositoryService.createProcessDefinitionQuery().processDefinitionKey("b").singleResult();
    ProcessDefinition processC = repositoryService.createProcessDefinitionQuery().processDefinitionKey("c").singleResult();
    
    assertEquals("org/activiti5/engine/test/bpmn/deployment/BpmnDeploymentTest.testMultipleDiagramResourcesProvided.a.jpg", processA.getDiagramResourceName());
    assertEquals("org/activiti5/engine/test/bpmn/deployment/BpmnDeploymentTest.testMultipleDiagramResourcesProvided.b.jpg", processB.getDiagramResourceName());
    assertEquals("org/activiti5/engine/test/bpmn/deployment/BpmnDeploymentTest.testMultipleDiagramResourcesProvided.c.jpg", processC.getDiagramResourceName());
  }
  
  @Deployment
  public void testProcessDefinitionDescription() {
    String id = repositoryService.createProcessDefinitionQuery().singleResult().getId();
    org.activiti5.engine.impl.cfg.ProcessEngineConfigurationImpl activiti5ProcessEngineConfig = (org.activiti5.engine.impl.cfg.ProcessEngineConfigurationImpl) 
        processEngineConfiguration.getActiviti5CompatibilityHandler().getRawProcessConfiguration();
    ReadOnlyProcessDefinition processDefinition = ((RepositoryServiceImpl) activiti5ProcessEngineConfig.getRepositoryService()).getDeployedProcessDefinition(id);
    assertEquals("This is really good process documentation!", processDefinition.getDescription());
  }
  
  public void testDeployInvalidExpression() {
    // ACT-1391: Deploying a process with invalid expressions inside should cause the deployment to fail, since
    // the process is not deployed and useless...
    try {
      repositoryService.createDeployment()
        .addClasspathResource("org/activiti5/engine/test/bpmn/deployment/BpmnDeploymentTest.testInvalidExpression.bpmn20.xml")
        .deploymentProperty(DeploymentProperties.DEPLOY_AS_ACTIVITI5_PROCESS_DEFINITION, Boolean.TRUE)
        .deploy();

      fail("Expected exception when deploying process with invalid expression.");
    }
    catch(ActivitiException expected) {
      // Check if no deployments are made
      assertEquals(0, repositoryService.createDeploymentQuery().count());
      assertTrue(expected.getMessage().startsWith("Error parsing XML"));
    }
  }
  
  public void testDeploySameFileTwiceForDifferentTenantId() {
    String bpmnResourceName = "org/activiti5/engine/test/bpmn/deployment/BpmnDeploymentTest.testGetBpmnXmlFileThroughService.bpmn20.xml";
    repositoryService.createDeployment().enableDuplicateFiltering()
      .addClasspathResource(bpmnResourceName)
      .name("twice")
      .tenantId("Tenant_A")
      .deploymentProperty(DeploymentProperties.DEPLOY_AS_ACTIVITI5_PROCESS_DEFINITION, Boolean.TRUE)
      .deploy();
    
    String deploymentId = repositoryService.createDeploymentQuery().singleResult().getId();
    List<String> deploymentResources = repositoryService.getDeploymentResourceNames(deploymentId);
    
    // verify bpmn file name
    assertEquals(1, deploymentResources.size());
    assertEquals(bpmnResourceName, deploymentResources.get(0));
    
    repositoryService.createDeployment().enableDuplicateFiltering()
      .addClasspathResource(bpmnResourceName)
      .name("twice")
      .tenantId("Tenant_B")
      .deploymentProperty(DeploymentProperties.DEPLOY_AS_ACTIVITI5_PROCESS_DEFINITION, Boolean.TRUE)
      .deploy();
    
    List<org.activiti.engine.repository.Deployment> deploymentList = repositoryService.createDeploymentQuery().list();
    //Now, we should have two deployment for same process file, one for each tenant
    assertEquals(2, deploymentList.size());
    
    for(org.activiti.engine.repository.Deployment deployment: deploymentList) {
    	repositoryService.deleteDeployment(deployment.getId());
    }
  }
  
}<|MERGE_RESOLUTION|>--- conflicted
+++ resolved
@@ -74,7 +74,6 @@
     byte[] bytes = IoUtil.readInputStream(inputStream, "input stream");
     return new String(bytes);
   }
-<<<<<<< HEAD
   
   public void testViolateBPMNIdMaximumLength() {
     try {
@@ -99,7 +98,11 @@
       fail();
     } catch (ActivitiException e) {
       assertTextPresent(Problems.PROCESS_DEFINITION_ID_TOO_LONG, e.getMessage());
-=======
+    }
+    
+    // Verify that nothing is deployed
+    assertEquals(0, repositoryService.createDeploymentQuery().count());
+  }
 
   public void testViolateDefinitionTargetNamespaceMaximumLength() {
     try {
@@ -109,39 +112,16 @@
       fail();
     } catch (ActivitiException e) {
       assertTextPresent(Problems.BPMN_MODEL_TARGET_NAMESPACE_TOO_LONG, e.getMessage());
->>>>>>> 233d66e8
     }
     
     // Verify that nothing is deployed
     assertEquals(0, repositoryService.createDeploymentQuery().count());
   }
-
-<<<<<<< HEAD
+  
   public void testViolateProcessDefinitionNameAndDescriptionMaximumLength() {
     try {
       repositoryService.createDeployment()
           .addClasspathResource("org/activiti5/engine/test/bpmn/deployment/processWithLongNameAndDescription.bpmn20.xml")
-=======
-
-  public void testViolateProcessDefinitionIdMaximumLength() {
-    try {
-      repositoryService.createDeployment()
-        .addClasspathResource("org/activiti5/engine/test/bpmn/deployment/BpmnDeploymentTest.processWithLongId.bpmn20.xml")
-        .deploy();
-      fail();
-    } catch (ActivitiException e) {
-      assertTextPresent(Problems.PROCESS_DEFINITION_ID_TOO_LONG, e.getMessage());
-    }
-
-    // Verify that nothing is deployed
-    assertEquals(0, repositoryService.createDeploymentQuery().count());
-  }
-
-  public void testViolateProcessDefinitionNameAndDescriptionMaximumLength() {
-    try {
-      repositoryService.createDeployment()
-          .addClasspathResource("org/activiti5/engine/test/bpmn/deployment/BpmnDeploymentTest.processWithLongNameAndDescription.bpmn20.xml")
->>>>>>> 233d66e8
           .deploy();
       fail();
     } catch (ActivitiException e) {
@@ -152,11 +132,7 @@
     // Verify that nothing is deployed
     assertEquals(0, repositoryService.createDeploymentQuery().count());
   }
-<<<<<<< HEAD
-  
-=======
-
->>>>>>> 233d66e8
+
   public void testDeploySameFileTwice() {
     String bpmnResourceName = "org/activiti5/engine/test/bpmn/deployment/BpmnDeploymentTest.testGetBpmnXmlFileThroughService.bpmn20.xml";
     repositoryService.createDeployment().enableDuplicateFiltering()
