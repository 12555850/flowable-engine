/* Licensed under the Apache License, Version 2.0 (the "License");
 * you may not use this file except in compliance with the License.
 * You may obtain a copy of the License at
 * 
 *      http://www.apache.org/licenses/LICENSE-2.0
 * 
 * Unless required by applicable law or agreed to in writing, software
 * distributed under the License is distributed on an "AS IS" BASIS,
 * WITHOUT WARRANTIES OR CONDITIONS OF ANY KIND, either express or implied.
 * See the License for the specific language governing permissions and
 * limitations under the License.
 */
package org.flowable.cmmn.converter;

import javax.xml.stream.XMLStreamReader;

import org.apache.commons.lang3.StringUtils;
import org.flowable.cmmn.model.CmmnElement;
import org.flowable.cmmn.model.ImplementationType;
import org.flowable.cmmn.model.ServiceTask;
import org.flowable.cmmn.model.Task;

/**
 * @author Joram Barrez
 */
public class TaskXmlConverter extends PlanItemDefinitiomXmlConverter {
    
    @Override
    public String getXMLElementName() {
        return CmmnXmlConstants.ELEMENT_TASK;
    }
    
    @Override
    public boolean isCmmnElement() {
        return true;
    }

    @Override
    protected CmmnElement convert(XMLStreamReader xtr, ConversionHelper conversionHelper) {
        Task task = null;
        String type = xtr.getAttributeValue(CmmnXmlConstants.FLOWABLE_EXTENSIONS_NAMESPACE, CmmnXmlConstants.ATTRIBUTE_TYPE);
        
        if (ServiceTask.JAVA_TASK.equals(type)) {
            ServiceTask serviceTask = new ServiceTask();
            serviceTask.setType(type);
            String className = xtr.getAttributeValue(CmmnXmlConstants.FLOWABLE_EXTENSIONS_NAMESPACE, CmmnXmlConstants.ATTRIBUTE_CLASS);
            String expression = xtr.getAttributeValue(CmmnXmlConstants.FLOWABLE_EXTENSIONS_NAMESPACE, CmmnXmlConstants.ATTRIBUTE_EXPRESSION);
            String delegateExpression = xtr.getAttributeValue(CmmnXmlConstants.FLOWABLE_EXTENSIONS_NAMESPACE, CmmnXmlConstants.ATTRIBUTE_DELEGATE_EXPRESSION);
            
            if (StringUtils.isNotEmpty(className)) {
                serviceTask.setImplementation(className);
                serviceTask.setImplementationType(ImplementationType.IMPLEMENTATION_TYPE_CLASS);
            
            } else if (StringUtils.isNotEmpty(expression)) {
                serviceTask.setImplementation(expression);
                serviceTask.setImplementationType(ImplementationType.IMPLEMENTATION_TYPE_EXPRESSION);
            
            } else if (StringUtils.isNotEmpty(delegateExpression)) {
                serviceTask.setImplementation(delegateExpression);
                serviceTask.setImplementationType(ImplementationType.IMPLEMENTATION_TYPE_DELEGATEEXPRESSION);
            }
            
            serviceTask.setResultVariableName(xtr.getAttributeValue(CmmnXmlConstants.FLOWABLE_EXTENSIONS_NAMESPACE, CmmnXmlConstants.ATTRIBUTE_RESULT_VARIABLE_NAME));
            task = serviceTask;
            
        } else {
            task = new Task();
        }

        convertCommonTaskAttributes(xtr, task);
        
        return task;
    }

    protected void convertCommonTaskAttributes(XMLStreamReader xtr, Task task) {
        task.setName(xtr.getAttributeValue(null, CmmnXmlConstants.ATTRIBUTE_NAME));
        
        String isBlockingString = xtr.getAttributeValue(null, CmmnXmlConstants.ATTRIBUTE_IS_BLOCKING);
        if (StringUtils.isNotEmpty(isBlockingString)) {
            task.setBlocking(Boolean.valueOf(isBlockingString));
        }
<<<<<<< HEAD
=======
        String isBlockingExpressionString = xtr.getAttributeValue(CmmnXmlConstants.FLOWABLE_EXTENSIONS_NAMESPACE, CmmnXmlConstants.ATTRIBUTE_IS_BLOCKING_EXPRESSION);
        if (StringUtils.isNotEmpty(isBlockingExpressionString)) {
            task.setBlockingExpression(isBlockingExpressionString);
        }
        
        String className = xtr.getAttributeValue(CmmnXmlConstants.FLOWABLE_EXTENSIONS_NAMESPACE, CmmnXmlConstants.ATTRIBUTE_CLASS);
        if (StringUtils.isNotEmpty(className)) {
            task.setClassName(className);
        }
>>>>>>> 8913c0ad
    }
    
}<|MERGE_RESOLUTION|>--- conflicted
+++ resolved
@@ -79,18 +79,11 @@
         if (StringUtils.isNotEmpty(isBlockingString)) {
             task.setBlocking(Boolean.valueOf(isBlockingString));
         }
-<<<<<<< HEAD
-=======
+
         String isBlockingExpressionString = xtr.getAttributeValue(CmmnXmlConstants.FLOWABLE_EXTENSIONS_NAMESPACE, CmmnXmlConstants.ATTRIBUTE_IS_BLOCKING_EXPRESSION);
         if (StringUtils.isNotEmpty(isBlockingExpressionString)) {
             task.setBlockingExpression(isBlockingExpressionString);
         }
-        
-        String className = xtr.getAttributeValue(CmmnXmlConstants.FLOWABLE_EXTENSIONS_NAMESPACE, CmmnXmlConstants.ATTRIBUTE_CLASS);
-        if (StringUtils.isNotEmpty(className)) {
-            task.setClassName(className);
-        }
->>>>>>> 8913c0ad
     }
     
 }