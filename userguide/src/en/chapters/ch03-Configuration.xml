<?xml version="1.0" encoding="UTF-8"?>
<!DOCTYPE chapter PUBLIC "-//OASIS//DTD DocBook XML V4.5//EN" "../../../target/docbook-tool-1.0/docbook-xml/docbookx.dtd">

<chapter>
  <title>Configuration</title>
  
  <section id="configuration">
    <title>Creating a ProcessEngine</title>
    
    <para>
    The Activiti process engine is configured through an XML file called <literal>activiti.cfg.xml</literal>.
    Note that this is <emphasis role="bold">not</emphasis> applicable if you're 
    using <link linkend="springintegration">the Spring style of building a process engine</link>.
    </para>

    <para>
    The easiest way to obtain a <literal>ProcessEngine</literal>, is to use the 
    <literal>org.activiti.engine.ProcessEngines</literal> class:
    <programlisting>ProcessEngine processEngine = ProcessEngines.getDefaultProcessEngine()</programlisting>
    This will look for an <literal>activiti.cfg.xml</literal> file on the classpath and
    construct an engine based on the configuration in that file.
    The following snippet shows an example configuration. 
    The following sections will give a detailed overview of the configuration properties.
    <programlisting>&lt;beans xmlns=&quot;http://www.springframework.org/schema/beans&quot; 
       xmlns:xsi=&quot;http://www.w3.org/2001/XMLSchema-instance&quot;
       xsi:schemaLocation=&quot;http://www.springframework.org/schema/beans   http://www.springframework.org/schema/beans/spring-beans.xsd&quot;&gt;

  &lt;bean id=&quot;processEngineConfiguration&quot; class=&quot;org.activiti.engine.impl.cfg.StandaloneProcessEngineConfiguration&quot;&gt;
  
    &lt;property name=&quot;jdbcUrl&quot; value=&quot;jdbc:h2:mem:activiti;DB_CLOSE_DELAY=1000&quot; /&gt;
    &lt;property name=&quot;jdbcDriver&quot; value=&quot;org.h2.Driver&quot; /&gt;
    &lt;property name=&quot;jdbcUsername&quot; value=&quot;sa&quot; /&gt;
    &lt;property name=&quot;jdbcPassword&quot; value=&quot;&quot; /&gt;
    
    &lt;property name=&quot;databaseSchemaUpdate&quot; value=&quot;true&quot; /&gt;
    
    &lt;property name=&quot;jobExecutorActivate&quot; value=&quot;false&quot; /&gt;
    
    &lt;property name=&quot;mailServerHost&quot; value=&quot;mail.my-corp.com&quot; /&gt; 
    &lt;property name=&quot;mailServerPort&quot; value=&quot;5025&quot; /&gt;    
  &lt;/bean&gt;

&lt;/beans&gt;</programlisting>
    </para> 
    
    <para>
      Note that the configuration XML is in fact a Spring configuration.
      <emphasis role="bold">This does not mean that Activiti can only be used in a Spring environment!</emphasis>
      We are simply leveraging the parsing and dependency injection capabilities of Spring
      internally for building up the engine.
    </para>
    
    <para>
      The ProcessEngineConfiguration object can also be created programmatically using the configuration file.
      It is also possible to use a different bean id (e.g. see line 3).
      <programlisting>
ProcessEngineConfiguration.createProcessEngineConfigurationFromResourceDefault();
ProcessEngineConfiguration.createProcessEngineConfigurationFromResource(String resource);
ProcessEngineConfiguration.createProcessEngineConfigurationFromResource(String resource, String beanName);
ProcessEngineConfiguration.createProcessEngineConfigurationFromInputStream(InputStream inputStream);
ProcessEngineConfiguration.createProcessEngineConfigurationFromInputStream(InputStream inputStream, String beanName);</programlisting>
   It is also possible not to use a configuration file, and create a configuration based on 
   defaults (see <link linkend="configurationClasses">the different supported classes</link> for more information).
   <programlisting>
ProcessEngineConfiguration.createStandaloneProcessEngineConfiguration();
ProcessEngineConfiguration.createStandaloneInMemProcessEngineConfiguration();</programlisting>
   All these <literal>ProcessEngineConfiguration.createXXX()</literal> methods return a 
   <literal>ProcessEngineConfiguration</literal> that can further be tweaked if needed.
   After calling the <literal>buildProcessEngine()</literal> operation, a <literal>ProcessEngine</literal>
   is created:
   <programlisting>
ProcessEngine processEngine = ProcessEngineConfiguration.createStandaloneInMemProcessEngineConfiguration()
  .setDatabaseSchemaUpdate(ProcessEngineConfiguration.DB_SCHEMA_UPDATE_FALSE)
  .setJdbcUrl("jdbc:h2:mem:my-own-db;DB_CLOSE_DELAY=1000")
  .setJobExecutorActivate(true)
  .buildProcessEngine();</programlisting>
    </para>
     
  </section>  
    
  <section id="configurationRoot">
    <title>ProcessEngineConfiguration bean</title>
    <para>
      The <literal>activiti.cfg.xml</literal> must contain a bean that has the id <literal>'processEngineConfiguration'</literal>.
      <programlisting> &lt;bean id=&quot;processEngineConfiguration&quot; class=&quot;org.activiti.engine.impl.cfg.StandaloneProcessEngineConfiguration&quot;&gt;</programlisting>
      This bean is then used to construct the <literal>ProcessEngine</literal>. There are multiple
      classes available that can be used to define the <literal>processEngineConfiguration</literal>.
      These classes represent different environments, and set defaults accordingly. It's a best 
      practice to select the class the matches (the most) your environment, to minimalise the
      number of properties needed to configure the engine. The following classes are currently available
      (more will follow in future releases):
      <itemizedlist id="configurationClasses">
        <listitem>
          <para>
            <emphasis role="bold">org.activiti.engine.impl.cfg.StandaloneProcessEngineConfiguration</emphasis>:
            the process engine is used in a standalone way. Activiti will take care of the transactions.
            By default, the database will only be checked when the engine boots (and an exception is thrown if there
            is no Activiti schema or the schema version is incorrect). 
          </para>
        </listitem>
        <listitem>
          <para>
            <emphasis role="bold">org.activiti.engine.impl.cfg.StandaloneInMemProcessEngineConfiguration</emphasis>:
            this is a convenience class for unit testing purposes. Activiti will take care of the transactions.
            An H2 in-memory database is used by default. The database will be created and dropped when the engine boots and shuts down.
            When using this, probably no additional configuration is needed (except when using for example the job executor or mail capabilities).
          </para>
        </listitem>
        <listitem>
          <para>
            <emphasis role="bold">org.activiti.spring.SpringProcessEngineConfiguration</emphasis>:
            To be used when the process engine is used in a Spring environment. 
            See <link linkend="springintegration">the Spring integration section</link> for more information. 
          </para>
        </listitem>
        <listitem>
          <para>
            <emphasis role="bold">org.activiti.engine.impl.cfg.JtaProcessEngineConfiguration</emphasis>:
            To be used when the engine runs in standalone mode, with JTA transactions.
          </para>
        </listitem>
      </itemizedlist>
    </para>
  </section>
    
  <section id="databaseConfiguration">
    <title>Database configuration</title>
    <para>
      There are two ways to configure the database that the Activiti engine will use.
      The first option is to define the JDBC properties of the database:
      <itemizedlist>
        <listitem>
          <para>
            <emphasis role="bold">jdbcUrl</emphasis>: JDBC URL of the database.
          </para>
        </listitem>
        <listitem>
           <para>
            <emphasis role="bold">jdbcDriver</emphasis>: implementation of the driver for the specific database type.
          </para>
        </listitem>
        <listitem>
           <para>
            <emphasis role="bold">jdbcUsername</emphasis>: username to connect to the database.
          </para>
        </listitem>
        <listitem>
           <para>
            <emphasis role="bold">jdbcPassword</emphasis>: password to connect to the database.
          </para>
        </listitem>
      </itemizedlist>
    </para>
    
    <para>
      The data source that is constructed based on the provided JDBC properties
      will have the default <ulink url="http://www.mybatis.org/">MyBatis</ulink> connection pool
      settings. The following attributes can optionally be set to tweak that connection pool (taken from the MyBatis documentation):
      <itemizedlist>
        <listitem>
          <para>
            <emphasis role="bold">jdbcMaxActiveConnections</emphasis>: The number of active connections
            that the connection pool at maximum at any time can contain. Default is 10.
          </para>
        </listitem>
        <listitem>
           <para>
            <emphasis role="bold">jdbcMaxIdleConnections</emphasis>: The number of idle connections
            that the connection pool at maximum at any time can contain.
          </para>
        </listitem>
        <listitem>
           <para>
            <emphasis role="bold">jdbcMaxCheckoutTime</emphasis>: The amount of time in milliseconds a connection
            can be 'checked out' from the connection pool before it is forcefully returned.
            Default is 20000 (20 seconds).
          </para>
        </listitem>
        <listitem>
           <para>
            <emphasis role="bold">jdbcMaxWaitTime</emphasis>: This is a low level setting that gives the pool 
            a chance to print a log status and re-attempt the acquisition of a connection in the 
            case that it’s taking unusually long (to avoid failing silently forever if the pool is misconfigured)
            Default is 20000 (20 seconds).
          </para>
        </listitem>
      </itemizedlist>
    </para>
    
    <para>
      Example database configuration:
      <programlisting>
&lt;property name=&quot;jdbcUrl&quot; value=&quot;jdbc:h2:mem:activiti;DB_CLOSE_DELAY=1000&quot; /&gt;
&lt;property name=&quot;jdbcDriver&quot; value=&quot;org.h2.Driver&quot; /&gt;
&lt;property name=&quot;jdbcUsername&quot; value=&quot;sa&quot; /&gt;
&lt;property name=&quot;jdbcPassword&quot; value=&quot;&quot; /&gt;
      </programlisting>
    </para>
    
    <para>
      Alternatively, a <literal>javax.sql.DataSource</literal> implementation can be used 
      (e.g. DBCP from <ulink url="http://commons.apache.org/dbcp/">Apache Commons</ulink>):
      <programlisting>
&lt;bean id=&quot;dataSource&quot; class=&quot;org.apache.commons.dbcp.BasicDataSource&quot; &gt;
  &lt;property name=&quot;driverClassName&quot; value=&quot;com.mysql.jdbc.Driver&quot; /&gt;
  &lt;property name=&quot;url&quot; value=&quot;jdbc:mysql://localhost:3306/activiti&quot; /&gt;
  &lt;property name=&quot;username&quot; value=&quot;activiti&quot; /&gt;
  &lt;property name=&quot;password&quot; value=&quot;activiti&quot; /&gt;
  &lt;property name=&quot;defaultAutoCommit&quot; value=&quot;false&quot; /&gt;
&lt;/bean&gt;      

&lt;bean id=&quot;processEngineConfiguration&quot; class=&quot;org.activiti.engine.impl.cfg.StandaloneProcessEngineConfiguration&quot;&gt;
  
    &lt;property name=&quot;dataSource&quot; ref=&quot;dataSource&quot; /&gt;
    ...
      </programlisting>
      Note that Activiti does not ship with a library that allows to define such a data source.
      So you have to make sure that the libraries (e.g. from DBCP) are on your classpath.
    </para>
    
    <para>
      The following properties can be set, regardless of whether you are using the JDBC or data source approach:
      <itemizedlist>
        <listitem>
          <para>
            <emphasis role="bold">databaseType</emphasis>: it's normally not necessary to 
            specify this property as it is automatically analyzed from the database connection meta data.  
            Should only be specified in case automatic detection fails.
            Possible values: {h2, mysql, oracle, postgres, mssql, db2}.
            <emphasis role="bold">This property is required when not using the default H2 database</emphasis>.
            This setting will determine which create/drop scripts and queries will be used. See 
            <link linkend="supporteddatabases">the 'supported databases' section</link> for 
            an overview of which types are supported.
          </para>
        </listitem>
        <listitem>
          <para>
            <emphasis role="bold">databaseSchemaUpdate</emphasis>: allows to set the strategy to handle
            the database schema on process engine boot and shutdown.
            <itemizedlist>
              <listitem>
                <para>
                  <literal>false</literal> (default): Checks the version of the DB schema against the
                  library when the process engine is being created and throws an exception if the 
                  versions don't match.
                </para>
              </listitem>
              <listitem>
                <para>
                  <literal>true</literal>: Upon building the process engine, a check is performed and 
                  an update of the schema is performed if it is necessary. If the schema doesn't exist,
                  it is created.
                </para>
              </listitem>
               <listitem>
                <para>
                  <literal>create-drop</literal>: Creates the schema when the process engine is being created and 
                  drops the schema when the process engine is being closed.
                </para>
              </listitem>
            </itemizedlist>
          </para>
        </listitem>
      </itemizedlist>
    </para>
  </section>
  
  <section id="jndiDatasourceConfig">
    <title>JNDI Datasource Configuration</title>

    <para>
        By default, the database configuration for Activiti is contained within the db.properties
        files in the WEB-INF/classes of each web application. This isn't always ideal because it
        requires users to either modify the db.properties in the Activiti source and recompile
        the war file, or explode the war and modify the db.properties on every deployment.
    </para>
    
    <para>
       By using JNDI (Java Naming and Directory Interface) to obtain the database connection,
       the connection is fully managed by the Servlet Container and the configuration can be
       managed outside the war deployment. This also allows more control over the connection
       parameters than what is provided by the db.properties file.
    </para>
    
    <section id="jndi_usage">
    
        <title>Usage</title>
        
        <para>
            To switch the Activiti Explorer and Activiti Rest web apps from db.properties
            configuration to JNDI datasource configuration, open the primary Spring configuration
            files (activiti-webapp-explorer2/src/main/webapp/WEB-INF/activiti-standalone-context.xml
            and activiti-webapp-rest2/src/main/resources/activiti-context.xml), and delete the beans
            named "dbProperties" and "dataSource". Then, add the following bean:
            <programlisting>
&lt;bean id="dataSource" class="org.springframework.jndi.JndiObjectFactoryBean"&gt;
    &lt;property name="jndiName" value="java:comp/env/jdbc/activitiDB"/&gt;
&lt;/bean&gt;
            </programlisting> 
        </para>
        
        <para>
            Next, we need to add context.xml files that contain the default H2 configuration.
            These will be overridden by your JNDI configuration, if it exists.  For Activiti
            Explorer, replace the file at activiti-webapp-explorer2/src/main/webapp/META-INF/context.xml
            with the following:
            <programlisting>
&lt;Context antiJARLocking="true" path="/activiti-explorer2"&gt;
    &lt;Resource auth="Container"
              name="jdbc/activitiDB"
              type="javax.sql.DataSource"
              scope="Shareable"
              description="JDBC DataSource"
              url="jdbc:h2:mem:activiti;DB_CLOSE_DELAY=1000"
              driverClassName="org.h2.Driver"
              username="sa"
              password=""
              defaultAutoCommit="false"
              initialSize="5"
              maxWait="5000"
              maxActive="120"
              maxIdle="5"/&gt;
&lt;/Context&gt;
            </programlisting>
            
            For the Activiti REST webapp, add activiti-webapp-rest2/src/main/webapp/META-INF/context.xml
            containing the following:
            <programlisting>
&lt;?xml version="1.0" encoding="UTF-8"?&gt;
&lt;Context antiJARLocking="true" path="/activiti-rest2"&gt;
    &lt;Resource auth="Container"
              name="jdbc/activitiDB"
              type="javax.sql.DataSource"
              scope="Shareable"
              description="JDBC DataSource"
              url="jdbc:h2:mem:activiti;DB_CLOSE_DELAY=-1"
              driverClassName="org.h2.Driver"
              username="sa"
              password=""
              defaultAutoCommit="false"
              initialSize="5"
              maxWait="5000"
              maxActive="120"
              maxIdle="5"/&gt;
&lt;/Context&gt;
            </programlisting>
        </para>
        
        <para>
            As an optional step, you can now delete the unused db.properties files in both the Activiti
            Explorer and Activiti REST webapp projects.
        </para>
    </section>
    
    <section id="jndi_configuration">

        <title>Configuration</title>

        <para>
            Configuration of the JNDI datasource will differ depending on what servlet container
            application you are using. The instructions below will work for Tomcat, but for other
            container applications, please refer to the documentation for your container app.
        </para>
        
        <para>
            If using Tomcat, the JNDI resource is configured within
            $CATALINA_BASE/conf/[enginename]/[hostname]/[warname].xml (for Activiti Explorer this
            will usually be $CATALINA_BASE/conf/Catalina/localhost/activiti-explorer.war). The default
            context is copied from the Activiti war file when the application is first deployed, so if
            it already exists, you will need to replace it. To change the JNDI resource so that the
            application connects to MySql instead of H2, for example, change the file to the following:
            <programlisting>
&lt;?xml version="1.0" encoding="UTF-8"?&gt;
    &lt;Context antiJARLocking="true" path="/activiti-explorer2"&gt;
        &lt;Resource auth="Container"
            name="jdbc/activitiDB"
            type="javax.sql.DataSource"
            description="JDBC DataSource"
            url="jdbc:mysql://localhost:3306/activiti"
            driverClassName="com.mysql.jdbc.Driver"
            username="sa"
            password=""
            defaultAutoCommit="false"
            initialSize="5"
            maxWait="5000"
            maxActive="120"
            maxIdle="5"/&gt;
        &lt;/Context&gt;
           </programlisting>
       </para>

    </section>
    
  </section>
  
  <section id="supporteddatabases">
    <title>Supported databases</title>
    <para>Listed below are the types (case sensitive!) that Activiti uses to refer to databases.</para>
    <table id="databaseTypes">
      <title>Supported databases</title>
      <tgroup cols='3'>
        <thead>
          <row>
            <entry>Activiti database type</entry>
            <entry>Example JDBC URL</entry>
            <entry>Notes</entry>
          </row>
        </thead>
        <tbody>
          <row>
            <entry>h2</entry>
            <entry>jdbc:h2:tcp://localhost/activiti</entry>
            <entry>Default configured database</entry>
          </row>
          <row>
            <entry>mysql</entry>
            <entry>jdbc:mysql://localhost:3306/activiti?autoReconnect=true</entry>
            <entry>Tested using mysql-connector-java database driver</entry>
          </row>
          <row>
            <entry>oracle</entry>
            <entry>jdbc:oracle:thin:@localhost:1521:xe</entry>
            <entry></entry>
          </row>
          <row>
            <entry>postgres</entry>
            <entry>jdbc:postgresql://localhost:5432/activiti</entry>
            <entry></entry>
          </row>
          <row>
            <entry>db2</entry>
            <entry>jdbc:db2://localhost:50000/activiti</entry>
            <entry></entry>
          </row>
          <row>
            <entry>mssql</entry>
            <entry>jdbc:sqlserver://localhost:1433/activiti</entry>
            <entry></entry>
          </row>
        </tbody>
      </tgroup>
    </table>
  </section>
  
  <section id="creatingDatabaseTable">
  
    <title>Creating the database tables</title>
    
    <para>
      The easiest way to create the database tables for your database is to:
      <itemizedlist>
        <listitem>
          <para>Add the activiti-engine jars to your classpath</para>
        </listitem>
        <listitem>
          <para>Add a suitable database driver</para>
        </listitem>
        <listitem>
          <para>Add an Activiti configuration file (<emphasis>activiti.cfg.xml</emphasis>) to your classpath, 
          pointing to your database (see <link linkend="databaseConfiguration">database configuration section</link>)</para>
        </listitem>
        <listitem>
          <para>Execute the main method of the <emphasis>DbSchemaCreate</emphasis> class</para>
        </listitem>
      </itemizedlist>
    </para>
    
    <para>
      However, often only database administrators can execute DDL statements on a database.
      On a production system, this is also the wisest of choices.
      The SQL DDL statements can be found on the Activiti downloads page or inside the Activiti distribution folder, in the <literal>database</literal> subdirectory. The scripts are also in 
      the engine jar (<emphasis>activiti-engine-x.jar</emphasis>), in 
      the package <emphasis>org/activiti/db/create</emphasis> (the <emphasis>drop</emphasis> folder contains the drop statements).
      The SQL files are of the form
      <programlisting>activiti.{db}.{create|drop}.{type}.sql</programlisting>
      Where <emphasis>db</emphasis> is any of the <link linkend="supporteddatabases">supported databases</link>
      and <emphasis>type</emphasis> is 
      <itemizedlist>
        <listitem>
          <para><emphasis role="bold">engine:</emphasis> the tables needed for engine execution. Required.</para>
        </listitem>
        <listitem>
          <para><emphasis role="bold">identity:</emphasis> the tables containing users, groups and memberships of users to groups. These tables are optional and should be used when using 
          the default identity management as shipped with the engine.</para>
        </listitem>
        <listitem>
          <para><emphasis role="bold">history:</emphasis> the tables that contain the history and audit information. Optional: not needed when history level is set to <emphasis>none</emphasis>
          Note that this will also disable some features (such as commenting on tasks) which store the data in the history database.</para>
        </listitem>
      </itemizedlist>
    </para>
    
    <para>
        <emphasis role="bold">Note for MySQL users:</emphasis> MySQL version lower than 5.6.4 has 
        no support for timestamps or dates with millisecond precision. To make things even worse,
        some version will throw an exception when trying to create such a column but other versions don't.
        When doing auto-creation/upgrade, the engine will change the DDL when executing it.
        When using the DDL file approach, both a regular version and a special file with <emphasis>mysql55</emphasis>
        in it are available (this applies on anything lower than 5.6.4). 
        This latter file will have column types with no millisecond precision it it.
    </para>
    
    <para>
        Concretely, the following applies for MySQL version
        <itemizedlist>
        <listitem>
          <para><emphasis role="bold">&lt;5.6:</emphasis> No millisecond precision available. DDL files available (look for files containing <emphasis>mysql55</emphasis>). Auto creation/update will work out of the box.</para>
        </listitem>
        <listitem>
          <para><emphasis role="bold">5.6.0 - 5.6.3:</emphasis> No millisecond precision available. Auto creation/update will NOT work. It is advised to upgrade to a newer database version anyway. DDL files for <emphasis>mysql 5.5</emphasis> could be used if really needed.</para>
        </listitem>
        <listitem>
          <para><emphasis role="bold">5.6.4+:</emphasis>Millisecond precision available. DDL files available (default file containing <emphasis>mysql</emphasis>). Auto creation/update works out of the box.</para>
        </listitem>
      </itemizedlist>
    </para>
    
    <para>
        Do note that in the case of upgrading the MySQL database later on and the Activiti tables are
        already created/upgraded, the column type change will have to be done manually!
    </para>
  
  </section>
  
  <section id="database.tables.explained">
    <title>Database table names explained</title>
    <para>
      The database names of Activiti all start with <emphasis role="bold">ACT_</emphasis>. The 
      second part is a two-character identification of the use case of the table. This use case 
      will also roughly match the service API.
      <itemizedlist>
        <listitem>
          <para>
            <emphasis role="bold">ACT_RE_*</emphasis>: 'RE' stands for <literal>repository</literal>. 
            Tables with this prefix contain 'static' information such as process definitions and
            process resources (images, rules, etc.).
          </para>
        </listitem>
         <listitem>
          <para>
            <emphasis role="bold">ACT_RU_*</emphasis>: 'RU' stands for <literal>runtime</literal>.
            These are the runtime tables, that contain the runtime data of process instances,
            user tasks, variables, jobs, etc. Activiti only stores the runtime data during process instance
            execution, and removes the records when a process instance ends. This keeps 
            the runtime tables small and fast.
          </para>
        </listitem>
         <listitem>
          <para>
            <emphasis role="bold">ACT_ID_*</emphasis>: 'ID' stands for <literal>identity</literal>.
            These tables contain identity information, such as users, groups, etc.
          </para>
        </listitem>
         <listitem>
          <para>
            <emphasis role="bold">ACT_HI_*</emphasis>: 'HI' stands for <literal>history</literal>.
            These are the tables that contain historic data, such as past process instances,
            variables, tasks, etc.
          </para>
        </listitem>
         <listitem>
          <para>
            <emphasis role="bold">ACT_GE_*</emphasis>: <literal>general</literal> data, which is used
            in various use cases.
          </para>
        </listitem>
      </itemizedlist>
    </para>
  </section>
    
  <section id="databaseUpgrade">
     <title>Database upgrade</title>
     <para>Make sure you make a backup of your database 
     (using your database backup capabilities) before you run an upgrade.
     </para>
     <para>By default, a version check will be performed each time a process engine is created.
     This typically happens once at boot time of your application or of the Activiti webapps.
     If the Activiti library notices a difference between the library version and the version  
     of the Activiti database tables, then an exception is thrown.
     </para> 
     <para>To upgrade, you have to start with putting the following configuration property in your 
     activiti.cfg.xml configuration file:
     </para>
    <programlisting>&lt;beans ... &gt;

  &lt;bean id=&quot;processEngineConfiguration&quot; class=&quot;org.activiti.engine.impl.cfg.StandaloneProcessEngineConfiguration&quot;&gt;
    &lt;!-- ... --&gt;
    &lt;property name=&quot;databaseSchemaUpdate&quot; value=&quot;true&quot; /&gt;    
    &lt;!-- ... --&gt;
  &lt;/bean&gt;

&lt;/beans&gt;</programlisting>
     <para> <emphasis role="bold">Also, include a suitable database driver for your database to the classpath.</emphasis>
     Upgrade the Activiti libraries in your application. Or start up a new version 
     of Activiti and point it to a database that contains an older version.  With <literal>databaseSchemaUpdate</literal>
     set to <literal>true</literal>, Activiti will automatically upgrade the DB schema to the newer version
     the first time when it notices that libraries and DB schema are out of sync.
     </para>
     <para> <emphasis role="bold">As an alternative you can also run the upgrade DDL statements.</emphasis>
     It's also possible to run the upgrade database scripts, available on the Activiti downloads page.
     </para>
   </section>
  
  <section id="jobExecutorConfiguration">
    <title>Job executor activation</title>
    <para>The <literal>JobExecutor</literal> is a component that manages a couple of threads to fire timers (and later also asynchronous messages).
    For unit testing scenarios, it is cumbersome to work with multiple threads. Therefore the API allows to query for 
    (<literal>ManagementService.createJobQuery</literal>) and execute jobs (<literal>ManagementService.executeJob</literal>) through 
    the API so that job execution can be controlled from within a unit test.  To avoid interference by the job executor, it can be turned off. 
    </para>
    <para> 
    By default, the <literal>JobExecutor</literal> is activated when the process engine boots. Specify
    <programlisting>&lt;property name=&quot;jobExecutorActivate&quot; value=&quot;false&quot; /></programlisting>
    when you don't want the <literal>JobExecutor</literal> to be activated upon booting the process engine.
    </para>
  </section>
  
  <section id="mailServerConfiguration">
    <title>Mail server configuration</title>
    <para>
      Configuring a mail server is optional. Activiti supports sending e-mails in business processes. To actually send an e-mail, a valid
      SMTP mail server configuration is required. See the 
      <link linkend="bpmnEmailTaskServerConfiguration">e-mail task</link> for the configuration options.
    </para>
  </section>
  
  <section id="historyConfiguration">
    <title>History configuration</title>
    <para>
      Customizing the configuration of history storage is optional. This allows you to tweak settings that influence the <link linkend="history">history capabilities</link>
      of the engine. See <link linkend="historyConfig">history configuration</link> for more details.
      <programlisting>&lt;property name=&quot;history&quot; value=&quot;audit&quot; /&gt;</programlisting>
    </para>
  </section>
  
  <section id="exposingConfigurationBeans">
    <title>Exposing configuration beans in expressions and scripts</title>
    <para>By default, all beans that you specify in the <literal>activiti.cfg.xml</literal> configuration 
    or in your own Spring configuration file are available to expressions and in the scripts.
    If you want to limit the visibility of beans in your configuration file, you can 
    configure a property called <literal>beans</literal> in your process engine configuration.
    The beans property in <literal>ProcessEngineConfiguration</literal> is a map. When you specify that property,
    only beans specified in that map will be visible to expressions and scripts.  The exposed beans 
    will be exposed with the names as you specify in that map.  
    </para>
  </section>
  <section id="processDefinitionCacheConfiguration">
    <title>Deployment cache configuration</title>
    <para>All process definition are cached (after they're parsed) to avoid hitting
    the database every time a process definition is needed and because process definition data doesn't change.
    By default, there is no limit on this cache. To limit the process definition cache, add following property
    <programlisting>&lt;property name=&quot;processDefinitionCacheLimit&quot; value=&quot;10&quot; /&gt;</programlisting>
    Setting this property will swap the default hashmap cache with a LRU cache that has the provided hard limit.
    Of course, the 'best' value of this property depends on the total amount of process definitions stored and the number of
    process definitions actually used at runtime by all the runtime process instances.</para>
    <para>You can also inject your own cache implementation. This must be a bean that implements the
    org.activiti.engine.impl.persistence.deploy.DeploymentCache interface:
    <programlisting>
&lt;property name=&quot;processDefinitionCache&quot;&gt;
  &lt;bean class=&quot;org.activiti.MyCache&quot; />
&lt;/property&gt;</programlisting></para>
     <para>There is a similar property called <literal>knowledgeBaseCacheLimit</literal> and <literal>knowledgeBaseCache</literal> for configuring the rules cache.
     This is only needed when you use the rules task in your processes.</para>
    </section>
  
  <section id="loggingConfiguration">
    <title>Logging</title>
    <para>As of Activiti 5.12, SLF4J is used as logging framework, replacing the 
    previous used java.util.logging. All logging (activiti, spring, mybatis, ...) is routed through SLF4J and allows for
    selecting the logging-implementation of your choice.</para>
    <para><emphasis role="bold">By default no SFL4J-binding jar is present in the activiti-engine dependencies, this should be added
    in your project in order to use the logging framework of your choice.</emphasis> If no implementation jar is added, SLF4J will use a NOP-logger,
     not logging anything at all, other than a warning that nothing will be logged. For more info on these bindings <ulink url="http://www.slf4j.org/codes.html#StaticLoggerBinder">http://www.slf4j.org/codes.html#StaticLoggerBinder</ulink>.</para>

    <para>With Maven, add for example a dependency like this (here using log4j), note that you still need to add a version:
    <programlisting>
&lt;dependency&gt;
  &lt;groupId&gt;org.slf4j&lt;/groupId&gt;
  &lt;artifactId&gt;slf4j-log4j12&lt;/artifactId&gt;
&lt;/dependency&gt;</programlisting></para>
    
    <para>The activiti-explorer and activiti-rest webapps are configured to use Log4j-binding. Log4j is also used when running the tests for all the activiti-* modules.</para>
  
    <para>
      <emphasis role="bold">Important note when using a container with commons-logging in the classpath:</emphasis>
      In order to route the spring-logging through SLF4J, a bridge is used (see <ulink url="http://www.slf4j.org/legacy.html#jclOverSLF4J">http://www.slf4j.org/legacy.html#jclOverSLF4J</ulink>). If your container provides a commons-logging implementation,
      please follow directions on this page: <ulink url="http://www.slf4j.org/codes.html#release">http://www.slf4j.org/codes.html#release</ulink> to ensure stability.
    </para>
    <para>
      Example when using Maven (version omitted):
      <programlisting>
&lt;dependency&gt;
  &lt;groupId&gt;org.slf4j&lt;/groupId&gt;
  &lt;artifactId&gt;jcl-over-slf4j&lt;/artifactId&gt;
&lt;/dependency&gt;</programlisting>
    </para>
  </section>
  
    <section id="MDC">
  
  <title>Mapped Diagnostic Contexts</title>
    
    <para> 
        As of version 5.13, activiti supports Mapped Diagnostic Contexts feature of sl4j.
        These basic information are passed to the underlying logger along with what is going to be logged:
      <itemizedlist>
        <listitem>
            <para>
            processDefinition Id as mdcProcessDefinitionID
            </para>        
        </listitem>
          
        <listitem>
        <para>
            processInstance Id as mdcProcessInstanceID
            </para>
        </listitem>
           
        <listitem>
        <para>
            execution Id as mdcexecutionId
        </para>
        </listitem>
      </itemizedlist>
      
      
      None of these information are logged by default. The logger can be configured to show them in desired format, extra to the usual logged messages.
      For example in log4j the following sample layout definition  causes the logger to show the above mentioned information:
     <programlisting>
 log4j.appender.consoleAppender.layout.ConversionPattern =ProcessDefinitionId=%X{mdcProcessDefinitionID}
executionId=%X{mdcExecutionId} mdcProcessInstanceID=%X{mdcProcessInstanceID} mdcBusinessKey=%X{mdcBusinessKey} %m%n"
      </programlisting>
      This is useful where the systems are mission critical and logs should be seriously checked,  by means of a log analyzer for example.
    
    </para>
  </section> 
  
  <section id="eventDispatcher">
    <title>Event handlers</title>
    <para>
      An event mechanism has been introduced in Activiti 5.15. It allows you to get notified when various events occur within the engine.
      Take a look at <link linkend="eventDispatcherEventTypes">all supported event types</link> for an overview of the events available.
    </para>
    <para>
      It's possible to register a listener for certain types of events as opposed to getting notified when any type of event is dispatched.
      You can either add engine-wide event listeners <link linkend="eventDispatcherConfiguration">through the configuration</link>, add engine-wide event listeners 
      <link linkend="eventDispatcherConfigurationRuntime">at runtime using the API</link> or add event-listeners to <link linkend="eventDispatcherConfigurationProcessDefinition">specific process definitions in the BPMN XML</link>. 
    </para>
    <para>
       All events dispatched are a subtype of <literal>org.activiti.engine.delegate.event.ActivitiEvent</literal>. The event exposes (if available) the <literal>type</literal>, <literal>executionId</literal>, <literal>processInstanceId</literal>
       and <literal>processDefinitionId</literal>. Certain events contain additional context related to the event that occurred, additional information about additional playload can be
       found in the list of <link linkend="eventDispatcherEventTypes">all supported event types</link>.
    </para>
    
      <section id="eventDispatcherListener">
        <title>Event listener implementation</title>
        <para>
          The only requirement an event-listener has, is to implement <literal>org.activiti.engine.delegate.event.ActivitiEventListener</literal>. Below is an example implementation
          of a listener, which outputs all events received to the standard-out, with exception of events related to job-execution: 
          <programlisting>
public class MyEventListener implements ActivitiEventListener {

  @Override
  public void onEvent(ActivitiEvent event) {
    switch (event.getType()) {
    
      case JOB_EXECUTION_SUCCESS:
        System.out.println("A job well done!");
        break;
  
      case JOB_EXECUTION_FAILURE:
        System.out.println("A job has failed...");
        break;
        
      default:
        System.out.println("Event received: " + event.getType());
    }
  }

  @Override
  public boolean isFailOnException() {
    // The logic in the onEvent method of this listener is not critical, exceptions
    // can be ignored if logging fails...
    return false;
  }
}</programlisting>
        </para>
        <para>
          The <literal>isFailOnException()</literal> method determines the behaviour in case the <literal>onEvent(..)</literal> method
          throws an exception when an event is dispatched. In case <literal>false</literal> is returned, the exception is
          ignored. When <literal>true</literal> is returned, the exception is not ignored and bubbles up, effectively
          failing the current ongoing command. In case the event was part of an API-call (or any other transactional operation, eg. job-execution),
          the transaction will be rolled back. In case the behaviour in the event-listener
          is not business-critical, it's recommended to return <literal>false</literal>.
        </para>
        <para>
           There are a few base implementations provided by activiti to facilitate common usecases of event-listeners. These can be used as base-class or as an example listener implementation:
           <itemizedlist>
              <listitem>
                <para>
                  <emphasis role="bold">org.activiti.engine.delegate.event.BaseEntityEventListener</emphasis>:
                  An event-listener base-class that can be used to listen for entity-related events for a specific type of entity or for all entities. It hides away the
                  type-checking and offers 4 methods that should be overridden: <literal>onCreate(..)</literal>, <literal>onUpdate(..)</literal> and <literal>onDelete(..)</literal> when an entity is created, updated or deleted. For all other entity-related events, the
                  <literal>onEntityEvent(..)</literal>is called.
                </para>
              </listitem>
           </itemizedlist>
        </para>
      </section> 
    <section id="eventDispatcherConfiguration">
        <title>Configuration and setup</title>
        <para>
          If event-listener is configured in the process engine configuration, it will be active when the process engine starts and will remain active after 
          subsequent reboots of the engine.
        </para>
        <para>
          The property <literal>eventListeners</literal> expects a list of <literal>org.activiti.engine.delegate.event.ActivitiEventListener</literal> instances. As usual, you can either declare an inline
          bean definition or use a <literal>ref</literal> to an existing bean instead.
          The snippet below adds an event-listener to the configuration, that is notified when any event is dispatched, regardless of it's type:
                <programlisting>
&lt;bean id=&quot;processEngineConfiguration&quot; class=&quot;org.activiti.engine.impl.cfg.StandaloneProcessEngineConfiguration&quot;&gt;
    ...
    &lt;property name=&quot;eventListeners&quot;&gt;
      &lt;list&gt;
         &lt;bean class=&quot;org.activiti.engine.example.MyEventListener&quot; /&gt;
      &lt;/list&gt;
    &lt;/property&gt;
&lt;/bean&gt;</programlisting>
        </para>
        <para>
          To get notified when certain types of events get dispatched, use the <literal>typedEventListeners</literal> property, which expects a map. The key of a map-entry is a comma-separated list of event-names (or a single event-name). 
          The value of a map-entry is a list of <literal>org.activiti.engine.delegate.event.ActivitiEventListener</literal> instances. 
          The snippet below adds an event-listener to the configuration, that is notified when a job execution was successful or failed:
                <programlisting>
&lt;bean id=&quot;processEngineConfiguration&quot; class=&quot;org.activiti.engine.impl.cfg.StandaloneProcessEngineConfiguration&quot;&gt;
    ...
    &lt;property name=&quot;typedEventListeners&quot;&gt;
      &lt;map&gt;
        &lt;entry key=&quot;JOB_EXECUTION_SUCCESS,JOB_EXECUTION_FAILURE&quot; &gt;
          &lt;list&gt;
            &lt;bean class=&quot;org.activiti.engine.example.MyJobEventListener&quot; /&gt;
          &lt;/list&gt;
        &lt;/entry&gt;
      &lt;/map&gt;
    &lt;/property&gt;
&lt;/bean&gt;</programlisting>
        </para>
        <para>The order of dispatching events is determined on the order the listeners were added. First, all normal event-listeners are called (<literal>eventListeners</literal> property) in the order they are defined in the <literal>list</literal>. 
        After that, all typed event listeners (<literal>typedEventListeners</literal> properties) are called, if an event of the right type is dispatched.</para>
      </section> 
      <section id="eventDispatcherConfigurationRuntime">
        <title>Adding listeners at runtime</title>
        <para>It's possible to add and remove additional event-listeners to the engine by using the API (<literal>RuntimeService</literal>):
        <programlisting>
/**
 * Adds an event-listener which will be notified of ALL events by the dispatcher.
 * @param listenerToAdd the listener to add
 */
void addEventListener(ActivitiEventListener listenerToAdd);

/**
 * Adds an event-listener which will only be notified when an event occurs, which type is in the given types.
 * @param listenerToAdd the listener to add
 * @param types types of events the listener should be notified for
 */
void addEventListener(ActivitiEventListener listenerToAdd, ActivitiEventType... types);

/**
 * Removes the given listener from this dispatcher. The listener will no longer be notified,
 * regardless of the type(s) it was registered for in the first place.
 * @param listenerToRemove listener to remove
 */
 void removeEventListener(ActivitiEventListener listenerToRemove);</programlisting>
        </para>
        <para>
          Please note that the listeners added at runtime <emphasis role="bold">are not retained when the engine is rebooted.</emphasis>
        </para>
      </section> 
      <section id="eventDispatcherConfigurationProcessDefinition">
        <title>Adding listeners to process definitions</title>
        <para>It's possible to add listeners to a specific process-definition. The listeners will only be called for events
        related to the process definition and to all events related to process instances that are started with that specific process
        definition. The listener implementations can be defined using a fully qualified classname, an expression that resolves to a bean that implements
        the listener interface or can be configured to throw a message/signal/error BPMN event.
        </para>
        <section>
        <title>Listeners executing user-defined logic</title>
        <para>The snippet below adds 2 listeners to a process-definition. The first listener will receive events of any type, with a listener implementation based on a fully-qualified class name.
        The second listener is only notified when a job is successfully executed or when it failed, using a listener that has been defined in the <literal>beans</literal> property of the process engine configuration.</para>
        <programlisting>
&lt;process id="testEventListeners"&gt;
  &lt;extensionElements&gt;
    &lt;activiti:eventListener class=&quot;org.activiti.engine.test.MyEventListener&quot; /&gt;
    &lt;activiti:eventListener delegateExpression=&quot;${testEventListener}&quot; events=&quot;JOB_EXECUTION_SUCCESS,JOB_EXECUTION_FAILURE&quot; /&gt;
  &lt;/extensionElements&gt;
        
  ...

&lt;/process&gt;</programlisting>
      <para>For events related to entities, it's also possible to add listeners to a process-definition that get only notified when entity-events occur for a certain
      entity type. The snippet below shows how this can be achieved. It can be used along for ALL entity-events (first example) or for specific event types only (second example).</para>   
        <programlisting>
&lt;process id="testEventListeners"&gt;
  &lt;extensionElements&gt;
    &lt;activiti:eventListener class=&quot;org.activiti.engine.test.MyEventListener&quot; entityType=&quot;task&quot; /&gt;
    &lt;activiti:eventListener delegateExpression=&quot;${testEventListener}&quot; events=&quot;ENTITY_CREATED&quot; entityType=&quot;task&quot; /&gt;
  &lt;/extensionElements&gt;
        
  ...

&lt;/process&gt;</programlisting>

 <para>For events related to entities, it's also possible to add listeners to a process-definition that get notified only entity-events occur for a certain
      entity type. The snippet below shows how this can be done. It can be used along for ALL entity-events (first example) or for specific event types only (second example).</para>   
        <programlisting>
&lt;process id="testEventListeners"&gt;
  &lt;extensionElements&gt;
    &lt;activiti:eventListener class=&quot;org.activiti.engine.test.MyEventListener&quot; entityType=&quot;task&quot; /&gt;
    &lt;activiti:eventListener delegateExpression=&quot;${testEventListener}&quot; events=&quot;ENTITY_CREATED&quot; entityType=&quot;task&quot; /&gt;
  &lt;/extensionElements&gt;
        
  ...

&lt;/process&gt;</programlisting>
<para>Supported values for the <literal>entityType</literal> are: <literal>attachment</literal>, <literal>comment</literal>, <literal>execution</literal>,<literal>identity-link</literal>, <literal>job</literal>, <literal>process-instance</literal>, 
<literal>process-definition</literal>, <literal>task</literal>.</para>
</section>
<section>
        <title>Listeners throwing BPMN events</title>
        <para>
          <link linkend="experimental">
            <emphasis role="bold">[EXPERIMENTAL]</emphasis>
          </link>
        </para>
        <para>Another way of handling events being dispatched is to throw a BPMN event. Please bare in mind that it only makes sense to throw BPMN-events with certain kinds of
        activiti event types. For example, throwing a BPMN event when the process-instance is deleted will result in an error. The snippet below shows how to throw a signal inside process-instance, throw a signal to an external
        process (global), throw a message-event inside the process-instance and throw an error-event inside the process-instance. Instead of using the <literal>class</literal> or <literal>delegateExpression</literal>,
        the attribute <literal>throwEvent</literal> is used, along with an additional attribute, specific to the type of event being thrown.</para>
        <programlisting>
&lt;process id="testEventListeners"&gt;
  &lt;extensionElements&gt;
    &lt;activiti:eventListener throwEvent=&quot;signal&quot; signalName=&quot;My signal&quot; events=&quot;TASK_ASSIGNED&quot; /&gt;
  &lt;/extensionElements&gt;
&lt;/process&gt;</programlisting>
        <programlisting>
&lt;process id="testEventListeners"&gt;
  &lt;extensionElements&gt;
    &lt;activiti:eventListener throwEvent=&quot;globalSignal&quot; signalName=&quot;My signal&quot; events=&quot;TASK_ASSIGNED&quot; /&gt;
  &lt;/extensionElements&gt;
&lt;/process&gt;</programlisting>
        <programlisting>
&lt;process id="testEventListeners"&gt;
  &lt;extensionElements&gt;
    &lt;activiti:eventListener throwEvent=&quot;message&quot; messageName=&quot;My message&quot; events=&quot;TASK_ASSIGNED&quot; /&gt;
  &lt;/extensionElements&gt;
&lt;/process&gt;</programlisting>
        <programlisting>
&lt;process id="testEventListeners"&gt;
  &lt;extensionElements&gt;
    &lt;activiti:eventListener throwEvent=&quot;error&quot; errorCode=&quot;123&quot; events=&quot;TASK_ASSIGNED&quot; /&gt;
  &lt;/extensionElements&gt;
&lt;/process&gt;</programlisting>

<para>If additional logic is needed to decide whether or not to throw the BPMN-event, it's possible to extend the listener-classes provided by Activiti. By overriding the <literal>isValidEvent(ActivitiEvent event)</literal>
in your subclass, BPMN-event throwing can be prevented. The classes involved are <literal>org.activiti.engine.test.api.event.SignalThrowingEventListenerTest</literal>, <literal>org.activiti.engine.impl.bpmn.helper.MessageThrowingEventListener</literal> and <literal>org.activiti.engine.impl.bpmn.helper.ErrorThrowingEventListener</literal>.</para>
       
      </section>
       <section>
        <title>Notes on listeners on a process-definition</title>
      <para>
        <itemizedlist>
          <listitem>
            <para>
              Event-listeners can only be declared on the <literal>process</literal> element, as a child-element of the <literal>extensionElements</literal>. Listeners cannot be defined on individual activities in the process.
            </para>
          </listitem>
          <listitem>
            <para>
              Expressions used in the <literal>delegateExpression</literal> do not have access to the execution-context, as other expressions (eg. in gateways) have. They can only reference beans defined in the <literal>beans</literal> property of the 
              process engine configuration or when using spring (and the beans property is absent) to any spring-bean that implements the listener interface.
            </para>
          </listitem>
          <listitem>
            <para>
              When using the <literal>class</literal> attribute of a listener, there will only be a single instance of that class created. Make sure the listener implementations do not rely on member-fields or ensure safe usage from multiple threads/contexts.
            </para>
          </listitem>
          <listitem>
            <para>
              When an illegal event-type is used in the <literal>events</literal> attribute or illegal <literal>throwEvent</literal> value is used, an exception will be thrown when the process-definition is deployed (effectively failing the deployment). When an illegal value for <literal>class</literal> or <literal>delegateExecution</literal> is supplied (either unexisting class, unexisting bean referenced or delegate not implementing listener interface), an exception will
              be thrown when the process is started (or when the first valid event for that process-definition is dispatched to the listener). Make sure the referenced classes are on the classpath and that the expressions resolve to a valid instance.
            </para>
          </listitem>
        </itemizedlist>
      </para>
</section>
      </section> 
      <section id="eventDispatcherCustomEvents">
        <title>Dispatching events through API</title>
        <para>We opened up the event-dispatching mechanism through the API, to allow you to dispatch custom events to any listeners that are registered in the engine. It's recommended
        (although not enforced) to only dispatch <literal>ActivitiEvents</literal> with type <literal>CUSTOM</literal>. Dispatching the event can be done using the <literal>RuntimeService</literal>:
        <programlisting>
/**
 * Dispatches the given event to any listeners that are registered.
 * @param event event to dispatch.
 * 
 * @throws ActivitiException if an exception occurs when dispatching the event or when the {@link ActivitiEventDispatcher}
 * is disabled.
 * @throws ActivitiIllegalArgumentException when the given event is not suitable for dispatching.
 */
 void dispatchEvent(ActivitiEvent event);</programlisting>
        </para>
      </section> 
      
       <section id="eventDispatcherEventTypes">
        <title>Supported event types</title>
        <para>Listed below are all event types that can occur in the engine. Each type corresponds to an enum value in the <literal>org.activiti.engine.delegate.event.ActivitiEventType</literal>.</para>
        
        <table id="eventTypes">
          <title>Supported events</title>
          <tgroup cols='3'>
            <thead>
              <row>
                <entry>Event name</entry>
                <entry>Description</entry>
                <entry>Event classes</entry>
              </row>
            </thead>
            <tbody>
              <row>
                <entry>ENGINE_CREATED</entry>
                <entry>The process-engine this listener is attached to, has been created and is ready for API-calls.</entry>
                <entry><literal>org.activiti...ActivitiEvent</literal></entry>
              </row>
              <row>
                <entry>ENGINE_CLOSED</entry>
                <entry>The process-engine this listener is attached to, has been closed. API-calls to the engine are no longer possible.</entry>
                <entry><literal>org.activiti...ActivitiEvent</literal></entry>
              </row>
              <row>
                <entry>ENTITY_CREATED</entry>
                <entry>A new entity is created. The new entity is contained in the event.</entry>
                <entry><literal>org.activiti...ActivitiEntityEvent</literal></entry>
              </row>
              <row>
                <entry>ENTITY_INITIALIZED</entry>
                <entry>A new entity has been created and is fully initialized. If any children are created as part of the creation of an entity, this event will be fired AFTER the create/initialisation of the child entities as opposed to the <literal>ENTITY_CREATE</literal> event.</entry>
                <entry><literal>org.activiti...ActivitiEntityEvent</literal></entry>
              </row>
              <row>
                <entry>ENTITY_UPDATED</entry>
                <entry>An existing is updated. The updated entity is contained in the event.</entry>
                <entry><literal>org.activiti...ActivitiEntityEvent</literal></entry>
              </row>
              <row>
                <entry>ENTITY_DELETED</entry>
                <entry>An existing entity is deleted. The deleted entity is contained in the event.</entry>
                <entry><literal>org.activiti...ActivitiEntityEvent</literal></entry>
              </row>
              <row>
                <entry>ENTITY_SUSPENDED</entry>
                <entry>An existing entity is suspended. The suspended entity is contained in the event. Will be dispatched for ProcessDefinitions, ProcessInstances and Tasks.</entry>
                <entry><literal>org.activiti...ActivitiEntityEvent</literal></entry>
              </row>
              <row>
                <entry>ENTITY_ACTIVATED</entry>
                <entry>An existing entity is activated. The activated entity is contained in the event. Will be dispatched for ProcessDefinitions, ProcessInstances and Tasks.</entry>
                <entry><literal>org.activiti...ActivitiEntityEvent</literal></entry>
              </row>
              <row>
                <entry>JOB_EXECUTION_SUCCESS</entry>
                <entry>A job has been executed successfully. The event contains the job that was executed.</entry>
                <entry><literal>org.activiti...ActivitiEntityEvent</literal></entry>
              </row>
              <row>
                <entry>JOB_EXECUTION_FAILURE</entry>
                <entry>The execution of a job has failed. The event contains the job that was executed and the exception.</entry>
                <entry><literal>org.activiti...ActivitiEntityEvent</literal> and <literal>org.activiti...ActivitiExceptionEvent</literal></entry>
              </row>
              <row>
                <entry>JOB_RETRIES_DECREMENTED</entry>
                <entry>The number of job retries have been decremented due to a failed job. The event contains the job that was updated.</entry>
                <entry><literal>org.activiti...ActivitiEntityEvent</literal></entry>
              </row>
              <row>
                <entry>TIMER_FIRED</entry>
                <entry>A timer has been fired. The event contains the job that was executed?</entry>
                <entry><literal>org.activiti...ActivitiEntityEvent</literal></entry>
              </row>
              <row>
                <entry>JOB_CANCELED</entry>
                <entry>A job has been canceled. The event contains the job that was canceled. Job can be canceled by
                  API call, task was completed and associated boundary timer was canceled, on the new process definition
                  deployment.
                </entry>
                <entry>
                  <literal>org.activiti...ActivitiEntityEvent</literal>
                </entry>
              </row>
              <row>
                <entry>ACTIVITY_STARTED</entry>
                <entry>An activity is starting to execute</entry>
                <entry><literal>org.activiti...ActivitiActivityEvent</literal></entry>
              </row>
              <row>
                <entry>ACTIVITY_COMPLETED</entry>
                <entry>An activity is completed successfully</entry>
                <entry><literal>org.activiti...ActivitiActivityEvent</literal></entry>
              </row>
              <row>
                <entry>ACTIVITY_SIGNALED</entry>
                <entry>An activity received a signal</entry>
                <entry><literal>org.activiti...ActivitiSignalEvent</literal></entry>
              </row>
              <row>
                <entry>ACTIVITY_MESSAGE_RECEIVED</entry>
                <entry>An activity received a message. Dispatched before the activity receives the message. When received, a <literal>ACTIVITY_SIGNAL</literal> or <literal>ACTIVITY_STARTED</literal> will
                be dispatched for this activity, depending on the type (boundary-event or event-subprocess start-event)</entry>
                <entry><literal>org.activiti...ActivitiMessageEvent</literal></entry>
              </row>
              <row>
                <entry>ACTIVITY_ERROR_RECEIVED</entry>
                <entry>An activity has received an error event. Dispatched before the actual error has been handled by
                 the activity. The event's <literal>activityId</literal> contains a reference to the error-handling activity.
                 This event will be either followed by a <literal>ACTIVITY_SIGNALLED</literal> event or <literal>ACTIVITY_COMPLETE</literal>
                  for the involved activity, if the error was delivered successfully.</entry>
                <entry><literal>org.activiti...ActivitiErrorEvent</literal></entry>
              </row>
              <row>
                <entry>UNCAUGHT_BPMN_ERROR</entry>
                <entry>An uncaught BPMN error has been thrown. The process did not have any handlers for that specific error. The event's <literal>activityId</literal> will be empty.</entry>
                <entry><literal>org.activiti...ActivitiErrorEvent</literal></entry>
              </row>
              <row>
                <entry>ACTIVITY_COMPENSATE</entry>
                <entry>An activity is about to be compensated. The event contains the id of the activity that is will be executed for compensation.</entry>
                <entry><literal>org.activiti...ActivitiActivityEvent</literal></entry>
              </row>
              <row>
                <entry>VARIABLE_CREATED</entry>
                <entry>A variable has been created. The event contains the variable name, value and related execution and task (if any).</entry>
                <entry><literal>org.activiti...ActivitiVariableEvent</literal></entry>
              </row>
              <row>
                <entry>VARIABLE_UPDATED</entry>
                <entry>An existing variable has been updated. The event contains the variable name, updated value and related execution and task (if any).</entry>
                <entry><literal>org.activiti...ActivitiVariableEvent</literal></entry>
              </row>
              <row>
                <entry>VARIABLE_DELETED</entry>
                <entry>An existing variable has been deleted. The event contains the variable name, last known value and related execution and task (if any).</entry>
                <entry><literal>org.activiti...ActivitiVariableEvent</literal></entry>
              </row>
              <row>
                <entry>TASK_ASSIGNED</entry>
                <entry>A task has been assigned to a user. The event contains the task</entry>
                <entry><literal>org.activiti...ActivitiEntityEvent</literal></entry>
              </row>
              <row>
                <entry>TASK_CREATED</entry>
                <entry>A task has been created. This is dispatched after the <literal>ENTITY_CREATE</literal> event. In case the task is part of a process, this event will be
                  fired before the task listeners are executed.
                </entry>
                <entry>
                  <literal>org.activiti...ActivitiEntityEvent</literal>
                </entry>
              </row>
              <row>
                <entry>TASK_COMPLETED</entry>
                <entry>A task has been completed. This is dispatched before the <literal>ENTITY_DELETE</literal> event. In case the task is part of a process, this event will be
                fired before the process has moved on and will be followed by a <literal>ACTIVITY_COMPLETE</literal> event, targeting the activity that represents the completed task.</entry>
                <entry><literal>org.activiti...ActivitiEntityEvent</literal></entry>
              </row>
              <row>
<<<<<<< HEAD
                <entry>PROCESS_COMPLETED</entry>
                <entry> A process has been completed. Dispatched after the last activity <literal>ACTIVITY_COMPLETED
                  </literal> event. Process is completed when it reaches state in which process instance does not have
                  any transition to take.
=======
                <entry>TASK_TIMEOUT</entry>
                <entry>A task was time outed. After the  <literal>TIMER_FIRED</literal> event user task timeout is fired in the case
                  when timer is associated with the task.
>>>>>>> 997da57a
                </entry>
                <entry>
                  <literal>org.activiti...ActivitiEntityEvent</literal>
                </entry>
              </row>
              <row>
                <entry>MEMBERSHIP_CREATED</entry>
                <entry>A user has been added to a group. The event contains the id's of the user and group involved.</entry>
                <entry><literal>org.activiti...ActivitiMembershipEvent</literal></entry>
              </row>
              <row>
                <entry>MEMBERSHIP_DELETED</entry>
                <entry>A user has been removed from a group. The event contains the id's of the user and group involved.</entry>
                <entry><literal>org.activiti...ActivitiMembershipEvent</literal></entry>
              </row>
              <row>
                <entry>MEMBERSHIPS_DELETED</entry>
                <entry>All members will be removed from a group. The event is thrown before the members are removed, so they are still accessible. No individual
                <literal>MEMBERSHIP_DELETED</literal> events will be thrown if all members are deleted at once, for performance reasons.</entry>
                <entry><literal>org.activiti...ActivitiMembershipEvent</literal></entry>
              </row>
            </tbody>
          </tgroup>
        </table>
        <para>
          All <literal>ENTITY_*</literal> events are related to entities inside the engine. The list below show an overview of what entity-events are dispatched
          for which entities:
          
          <itemizedlist>
            <listitem>
              <para><emphasis role="bold"><literal>ENTITY_CREATED, ENTITY_INITIALIZED, ENTITY_DELETED</literal></emphasis>: Attachment, Comment, Deployment, Execution, Group, IdentityLink, Job, Model, ProcessDefinition, ProcessInstance, Task, User.</para>
            </listitem>
            <listitem>
              <para><emphasis role="bold"><literal>ENTITY_UPDATED</literal></emphasis>: Attachment, Deployment, Execution, Group, IdentityLink, Job, Model, ProcessDefinition, ProcessInstance, Task, User.</para>
            </listitem>
            <listitem>
              <para><emphasis role="bold"><literal>ENTITY_SUSPENDED, ENTITY_ACTIVATED</literal></emphasis>: ProcessDefinition, ProcessInstance/Execution, Task.</para>
            </listitem>
          </itemizedlist>
        </para>
    </section> 
    
      <section id="eventDispatcherRemarks">
        <title>Additional remarks</title>
        <para>
          <emphasis role="bold">Only listeners are notified in the engine the events are dispatched from.</emphasis> So in case you have different engines - running against the same database - only events that originated
          in the engine the listener is registered for, are dispatched to that listener. The events that occur in the other engine are not dispatched to the listeners, regardless of the fact
          they are running in the same JVM or not. 
        </para>
        <para>
          Certain event-types (related to entities) expose the targetted entity. Depending on the type or event, these entities cannot be updated anymore (eg. when the entity is deleted). If possible, use the <literal>EngineServices</literal> exposed by the event to interact in a safe way with the engine. Even then, you need to 
          be cautious with updates/operations on entities that are involved in the dispatched event.
        </para>
        <para>
          No entity-events are dispatched related to history, as they all have a runtime-counterpart which have their events dispatched.
        </para>
      </section> 
  </section> 

</chapter><|MERGE_RESOLUTION|>--- conflicted
+++ resolved
@@ -1108,6 +1108,11 @@
                 <entry><literal>org.activiti...ActivitiActivityEvent</literal></entry>
               </row>
               <row>
+                <entry>ACTIVITY_TIMOUT</entry>
+                <entry>An activity is interupted due to an interrupting timer boundary event.</entry>
+                <entry><literal>org.activiti...ActivitiActivityEvent</literal></entry>
+              </row>
+              <row>
                 <entry>ACTIVITY_SIGNALED</entry>
                 <entry>An activity received a signal</entry>
                 <entry><literal>org.activiti...ActivitiSignalEvent</literal></entry>
@@ -1172,16 +1177,10 @@
                 <entry><literal>org.activiti...ActivitiEntityEvent</literal></entry>
               </row>
               <row>
-<<<<<<< HEAD
                 <entry>PROCESS_COMPLETED</entry>
                 <entry> A process has been completed. Dispatched after the last activity <literal>ACTIVITY_COMPLETED
                   </literal> event. Process is completed when it reaches state in which process instance does not have
                   any transition to take.
-=======
-                <entry>TASK_TIMEOUT</entry>
-                <entry>A task was time outed. After the  <literal>TIMER_FIRED</literal> event user task timeout is fired in the case
-                  when timer is associated with the task.
->>>>>>> 997da57a
                 </entry>
                 <entry>
                   <literal>org.activiti...ActivitiEntityEvent</literal>
